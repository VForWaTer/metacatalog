--- conflicted
+++ resolved
@@ -1,885 +1,880 @@
-"""ADD API
-
-The ADD API endpoint can be used to add records to the database.
-"""
-from typing import List, Union, Tuple, TYPE_CHECKING
-if TYPE_CHECKING:
-    from sqlalchemy.orm import Session
-    from metacatalog.db.base import Base
-    from metacatalog.models import Entry, Keyword, Person, PersonRole
-
-from uuid import uuid4
-import warnings
-
-from ._mapping import TABLE_MAPPING
-from metacatalog import api
-from metacatalog import models
-
-def _add(session: 'Session', InstanceModel: 'Base', **kwargs):
-    """
-    Common method for inserting a new record.
-    Should not be used directly.
-    """
-    entity = InstanceModel(**kwargs)
-
-    try:
-        session.add(entity)
-        session.commit()
-    except Exception as e:
-        session.rollback()
-        raise e
-
-    #return the added entity
-    return entity
-
-
-def add_record(session: 'Session', tablename: str, **kwargs):
-    """
-    Method to map tablenames to InstanceModels.
-    Should not be used directly.
-    """
-    if not tablename in TABLE_MAPPING.keys():
-        raise ValueError('A table of name %s is not known.' % tablename)
-    else:
-        return _add(session=session, InstanceModel=TABLE_MAPPING.get(tablename), **kwargs)
-
-
-def add_license(session: 'Session', short_title: str, title: str, **kwargs) -> models.License:
-    """
-    Add a new License record to the database.
-
-    Parameters
-    ----------
-    session : sqlalchemy.Session
-        SQLAlchemy session connected to the database.
-    short_title : str
-        Short title of the License, max 40 letters.
-    title : str
-        Full title of the License.
-    summary : str
-        Gives a short summary of the key points for
-        the given license.
-    full_text : str
-        Full legal code of the license, if available.
-    link : str
-        Link to an online resource of the license.
-    by_attribution : bool
-        Does the license require author attribution on
-        distribution? Defaults to True.
-    share_alike : bool
-        Does the license require redistributions to be
-        licensed under the same license? Defaults to True.
-    commercial_use : bool
-        Does the license permit commercial use of the
-        resource? Defaults to True
-
-    Return
-    ------
-    license : metacatalog.License
-        License instance of the added license entity.
-    """
-    # add the mandatory attributes
-    kwargs['short_title'] = short_title
-    kwargs['title'] = title
-
-    # check if either full text or link is given
-    if 'full_text' not in kwargs and 'link' not in kwargs:
-        raise AttributeError('Either full_text or a link to the license full text has to be given')
-
-    # add the license
-    return add_record(session=session, tablename='licenses', **kwargs)
-
-
-def add_unit(session: 'Session', name: str, symbol: str, si: str = None) -> models.Unit:
-    """
-    Add a new unit to the database
-
-    Parameters
-    ----------
-    session : sqlalchemy.Session
-        SQLAlchemy session connected to the database.
-    name : str
-        The unit name. Max 64 letters.
-    symbol : str
-        The unit symbol. Try to use the correct
-        physical unit symbols. Max 12 letters.
-    si : str
-        SI representation of the unit. Can be
-        omitted.
-
-    Returns
-    -------
-    unit : metacatalog.Unit
-        Unit instance of the added unit entity
-    """
-    # create the attribute dict
-    attrs = dict(name=name, symbol=symbol)
-    if si is not None:
-        attrs['si'] = si
-
-    # add the unit
-    return add_record(session=session, tablename='units', **attrs)
-
-
-def add_variable(session: 'Session', name: str, symbol: str, column_names: List[str], unit: Union[int, str]) -> models.Variable:
-    r"""
-    Add a new variable to the database.
-
-    Parameters
-    ----------
-    session : sqlalchemy.Session
-        SQLAlchemy session connected to the database.
-    name : str
-        The variable name. Max 64 letters.
-    symbol : str
-        The variable symbol. Try to use the correct
-        physical variable symbols and avoid dublicates.
-    column_names : list
-          .. versionadded:: 0.3.0
-
-          List of default column names that will be displayed when exporting the data.
-          The columns are named in the same order as they appear in the list.
-    unit : int, str
-        Either the id or **full** name of the unit to be
-        linked to this variable.
-
-    Returns
-    -------
-    variable : metacatalog.models.Variable
-        Variable instance of the added variable entity
-
-    """
-    #create the attribute dict
-    attrs = dict(name=name, symbol=symbol, column_names=column_names)
-
-    # get the unit
-    if isinstance(unit, int):
-        unit = api.find_unit(session=session, id=unit, return_iterator=True).one()
-    elif isinstance(unit, str):
-        unit = api.find_unit(session=session,name=unit, return_iterator=True).first()
-    else:
-        raise AttributeError('unit has to be of type integer or string.')
-
-    attrs['unit_id'] = unit.id
-
-    # add the variable
-    return add_record(session=session, tablename='variables', **attrs)
-
-
-def add_keyword(session: 'Session', path: str, thesaurus: Union[int, dict]) -> List[models.Keyword]:
-    r"""
-    Add a new keyword to the database. The keyword is
-    added by the full path.
-
-    Parameters
-    ----------
-    session : sqlalchemy.Session
-        SQLAlchemy session connected to the database.
-    path : str
-        A full path to the keyword, each element connected
-        by a ' > ' sequence. E.g.:
-        Topic > Term > Variable_level_1 etc.
-    thesaurus : dict, int
-        .. versionadded:: 0.1.10
-
-        Either a thesaurus entity, that distributes the
-        controlled keywords, or an id of the an already
-        existing thesaurusName. It is highly recommended
-        to use an existing ID.
-
-    Note
-    ----
-    This API endpoint is designed to add custom keywords to
-    metacatalog. It will use the full path keywords and split
-    them automatically for convenience.
-
-    .. warning::
-
-        Each keyword part will receive a **new** UUID, thus you
-        have to use the `metacatalog.models.Keyword` interface
-        to add **existing** keywords, that already contain a
-        UUID.
-
-    Returns
-    -------
-    keywords, list of metacatalog.Keywords
-        List of the deconstructed Keyword entities
-
-    """
-    levels = path.upper().split(' > ')
-    current_parent_id = None
-    keywords = []
-
-    if isinstance(thesaurus, int):
-        thesaurus_id = thesaurus
-    elif isinstance(thesaurus, dict):
-        thesaurus_ = add_record(session=session, tablename='thesaurus', **thesaurus)
-        thesaurus_id = thesaurus_.id
-
-    # add each level, if it does not exist
-    for i, level in enumerate(levels):
-        # does the level exist?
-        current = session.query(models.Keyword).filter(models.Keyword.value==level).filter(models.Keyword.parent_id==current_parent_id).first()
-        if current is None:
-            attr = dict(parent_id=current_parent_id, value=level, uuid=uuid4(), path=' > '.join(levels[:i + 1]), thesaurus_id=thesaurus_id)
-            current = add_record(session=session, tablename='keywords', **attr)
-        keywords.append(current)
-        current_parent_id = current.id
-
-    # return
-    return keywords
-
-
-def add_thesaurus(session: 'Session', name: str, title: str, organisation: str, url: str, description: str = None, uuid: str = None) -> models.Thesaurus:
-    """
-    .. versionadded:: 0.1.10
-
-    Add a new thesaurus to reference new keywords.
-
-    .. warning::
-        If you want to add existing Thesaurii for reference,
-        you **have to** to add their existing UUID as well,
-        otherwise this function will assign new ones.
-
-    Attributes
-    ----------
-    session : sqlalchemy.Session
-        SQLAlchemy session connected to the database.
-    uuid : str
-        An UUID version 4 to globally identify the keyword list.
-        If you add a new thesaurus, do not set the UUID as a new
-        UUID will be set.
-    name : str
-        Short name of the keyword list. Do not use the full
-        qualified name here, just the short version used for
-        filtering.
-    title : str
-        Full qualified name used by the distributor to identify
-        the keyword list globally.
-    organisation : str
-        The full organisation name to identify the authority
-        maintaining the thesaurus.
-    description : str
-        Optional. Futher details about the thesaurus, like scope or
-        implementation details.
-    url : str
-        The permanent URL at which the full keyword list can be
-        found. **Do not link the organisation or an overview page here**.
-        Usually, this points to an XML representation of the
-        thesaurus. It may contain a placeholder called UUID to
-        load specific keyword objects only.
-
-    Returns
-    -------
-    thesaurus : metacatalog.models.Thesaurus
-        Thesaurus instance of the added thesaurus entity.
-
-    """
-    if uuid is None:
-        uuid = uuid4()
-
-    attr = dict(
-        uuid=uuid,
-        name=name,
-        title=title,
-        organisation=organisation,
-        description=description,
-        url=url
-    )
-
-    return add_record(session, tablename='thesaurus', **attr)
-
-
-def add_person(session: 'Session', first_name: str, last_name: str, organisation_name: str = None, organisation_abbrev: str = None, affiliation: str = None, attribution: str = None, uuid: str = None) -> models.Person:
-    r"""
-    Add a new Person to the database. A person can be a real Person
-    or an institution. Then, the institution name goes into the
-    last_name column and first_name can actively be set to None.
-    An affiliation can be added to both as a single string.
-
-    Parameters
-    ----------
-    session : sqlalchemy.Session
-        SQLAlchemy session connected to the database.
-    uuid : str
-        .. versionadded: 0.2.7
-
-        An UUID version 4 to globally identify the person list.
-        If you add a new person, do not set the UUID as a new
-        UUID will be set.
-    first_name : str
-        A real persons first name. If omitted, the 'Person' is
-        assumed to be an institution
-    last_name : str
-        A real persons last name. If first_name is NULL,
-        last_name is assumed to be an institution.
-    organisation_name : str
-        .. versionadded:: 0.1.10
-
-        Optional, but **highly_recommended** if applicable. Name of
-        the head institution, whithout department.
-    organisation_abbrev : str
-        .. versionadded:: 0.2.6
-
-        Optional, abbreviated version of the Institution. I.e. the
-        famous Karlsruhe Institute of Technology is better known as 'KIT'
-    affiliation : str
-        Affiliation if applicable. Has to go into a single string
-        of 1024 bytes. Full attribution including department and group name.
-    attribution : str.
-        Optional. Attribution recommondation for all datasets
-        this Person is associated to as a first author.
-
-    Returns
-    -------
-    entry: metacatalog.Person
-        Entry instance of the added Person entity
-
-    See Also
-    --------
-    add_organisation
-
-    """
-    if uuid is None:
-        uuid = uuid4()
-
-    attr = dict(
-        uuid=uuid,
-        is_organisation=False,
-        first_name=first_name,
-        last_name=last_name,
-        organisation_name=organisation_name,
-        organisation_abbrev=organisation_abbrev,
-        affiliation=affiliation,
-        attribution=attribution
-    )
-
-    return add_record(session=session, tablename='persons', **attr)
-
-
-def add_organisation(session: 'Session', organisation_name: str, organisation_abbrev: str = None, affiliation: str = None, attribution: str = None) -> models.Person:
-    r"""
-    Add a new Organisation to the database. This is internally handled as a
-    Person, but with ``is_organisation==True``.
-
-    .. versionadded:: 0.2.6
-
-    Parameters
-    ----------
-    session : sqlalchemy.Session
-        SQLAlchemy session connected to the database.
-    organisation_name : str
-        Required. Name of the head institution, whithout department.
-    organisation_abbrev : str
-        Optional, abbreviated version of the Institution. I.e. the
-        famous Karlsruhe Institute of Technology is better known as 'KIT'
-    affiliation : str
-        Affiliation if applicable. Has to go into a single string
-        of 1024 bytes. Full attribution including department and group name.
-    attribution : str.
-        Optional. Attribution recommondation for all datasets
-        this Person is associated to as a first author.
-
-    Returns
-    -------
-    entry: metacatalog.Person
-        Entry instance of the added Person entity
-
-    See Also
-    --------
-    add_person
-
-    """
-    attr = dict(
-        is_organisation=True,
-        first_name=None,
-        last_name=None,
-        organisation_name=organisation_name,
-        organisation_abbrev=organisation_abbrev,
-        affiliation=affiliation,
-        attribution=attribution
-    )
-
-    return add_record(session=session, tablename='persons', **attr)
-
-
-def add_group(session: 'Session', group_type: Union[int, str], entry_ids: List[int], title: str = None, description: str = None) -> models.EntryGroup:
-    """
-    Adds a new EntryGroup to the database. The Entry(s) have to exist in the
-    database to be associated correctly.
-    .. versionadded:: 0.2
-
-    Parameters
-    ----------
-    session : sqlalchemy.Session
-        SQLAlchemy session connected to the database.
-    group_type : int, str
-        Either :class:`EntryGroupType <metacatalog.models.EntryGroupType>`
-        id or name to be used.
-    entry_ids : list of int
-        List of :class:`Entry.id <metacatalog.models.Entry>` to be associated
-        tp this Group.
-    title : str
-        Optional title of this Group. Mandatory, if the type is a 'Project'
-    description : str
-        Optional description of this Group. Mandatory is the type is a
-        'Project'.
-
-    Returns
-    -------
-    entry: metacatalog.models.EntryGroup
-        EntryGroup instance of the added group
-
-    """
-    # check ids
-    if isinstance(entry_ids, int):
-        entry_ids = [entry_ids]
-    if not all([isinstance(i, int) for i in entry_ids]):
-        raise AttributeError("entry_ids has to be a list of integers.")
-
-    # get the type
-    if isinstance(group_type, int):
-        type_ = api.find_group_type(session, id=group_type)[0]
-    elif isinstance(group_type, str):
-        type_ = api.find_group_type(session, name=group_type)[0]
-    else:
-        type_ = group_type
-    if not isinstance(type_, models.EntryGroupType):
-        raise AttributeError("The group_type has to be int or str.")
-
-    if type_.name == 'Project' and (title is None or description is None):
-        raise AttributeError("Projects must not omit title and description.")
-
-    # load entries
-    entries = [api.find_entry(session, include_partial=True, id=id_)[0] for id_ in entry_ids]
-
-    attr = dict(
-        title=title,
-        description=description,
-        type=type_,
-        entries = entries
-    )
-
-    return add_record(session, 'entry_groups', **attr)
-
-
-def add_project(session: 'Session', entry_ids: List[int], title: str = None, description: str = None) -> models.EntryGroup:
-    """
-    Adds a new Project EntryGroup to the database.
-    The Entry(s) have to exist in the database to be associated correctly.
-
-    .. versionadded:: 0.2
-
-    Parameters
-    ----------
-    session : sqlalchemy.Session
-        SQLAlchemy session connected to the database.
-    entry_ids : list of int
-        List of :class:`Entry.id <metacatalog.models.Entry>` to be associated
-        tp this Project.
-    title : str
-        Project title.
-    description : str
-        Project description.
-
-    Returns
-    -------
-    entry: metacatalog.models.EntryGroup
-        EntryGroup instance of the added group
-
-    """
-    type_ = api.find_group_type(session, name='Project')[0]
-    return add_group(session=session, group_type=type_, entry_ids=entry_ids, title=title, description=description)
-
-
-<<<<<<< HEAD
-
-def add_entry(
-    session: 'Session',
-    title: str,
-    author: Union[int, str],
-    location: Union[str, Tuple[int], Tuple[float]], 
-    variable: Union[int, str],
-    abstract: str = None,
-    external_id: str = None,
-    geom=None,
-    license: Union[str, int] = None,
-    embargo: bool = False, 
-    **kwargs
-) -> models.Entry:
-=======
-def add_entry(session, title, author, location, variable, abstract=None, external_id=None, license=None, embargo=False, is_partial: bool = False, **kwargs):
->>>>>>> c37a171a
-    r"""Add new Entry
-
-    Adds a new metadata Entry to the database. This method will create the core
-    entry. Usually, more steps are necessary, which will need the newly created
-    database ID. Such steps are:
-
-    * adding contributors   (mandatory)
-    * adding data           (extremly useful)
-    * adding keywords       (recommended)
-
-    Parameters
-    ----------
-    session : sqlalchemy.Session
-        SQLAlchemy session connected to the database.
-    title : str
-        Title of the Entry
-    author : int, str
-        .. versionadded:: 0.2.6
-        
-        First author of the Entry. The Person record has to exist already in the
-        database and can be found by exact match on id (int) or last_name (str).
-        Organisations can also be added as an author, can be found by exact match
-        on id (int) or organisation_name (str).
-    location : str, tuple
-        Can be either a WKT of a EPSG:4326 location, or the coordinates as a
-        tuple. It has to be (X,Y), to (longitude, latitude).
-
-        .. versionchanged:: 0.6.1
-            A POINT location should be specified here if there is a physical measurement 
-            point that is different from the centroid of the spatial extent (e.g., 
-            discharge measurement with the extent of the catchment).
-            Otherwise, ``Datasource.spatial_scale.extent`` should be used to specify the
-            location of the measured data.
-
-    variable : int, str
-        **Full** variable name (str) or ID (int) of the data described by the Entry.
-    abstract : str
-        Description of the data. Be as detailed as possible
-    external_id : str
-        If the data described by Entry has another unique identifier,
-        usually supplied by the data provider, it can be stored for reference reasons.
-    comment : str
-        General purpose comment that should not contain any vital information to
-        understand the entry. If it's vital, it should go into the abstract.
-    license : str, int
-        Either the id or **full** name of the license to be linked to this Entry.
-    embargo : bool
-        If True, this Entry will **not** be publicly available until the embargo ends
-        The embargo period is usually 2 years but can be modified using the kwargs.
-    is_partial : bool
-        .. versionadded:: 0.7.6
-
-        Flag for marking a :class:`Entry <metacatalog.models.Entry>` as *partial*.
-        Partial entries **have to** be embedded into a Composite
-        :class:`EntryGroup(type='Composite') <metacatalog.models.EntryGroup>`.
-        This means, that an entry is not self-contained and needs another entry
-        to be complete.
-
-    Returns
-    -------
-    entry: metacatalog.Entry
-        Entry instance of the added entry entity
-
-    """
-    # create the attribute dict
-    attr = dict(
-        title=title,
-        abstract=abstract,
-        external_id=external_id,
-        embargo=embargo,
-        is_partial=is_partial
-    )
-    attr.update(kwargs)
-
-    # parse the author, search for person first, if no person is found, search for organisation
-    if isinstance(author, int):
-        try:
-            author = api.find_person(session=session, id=author, return_iterator=True).one()
-        except:
-            author = api.find_organisation(session=session, id=author, return_iterator=True).one()
-    elif isinstance(author, str):
-        try:
-            author = api.find_person(session=session, last_name=author, return_iterator=True).first()
-        except:
-            author = api.find_organisation(session=session, organisation_name=author, return_iterator=True).first()
-    else:
-        raise AttributeError('author has to be of type int or str')
-    
-    # if author is still not a metacatalog Person, raise error
-    if not isinstance(author, models.Person):
-        raise AttributeError(f"No author or organisation found for author = {author}.")
-
-    # parse the location
-    if isinstance(location, str):
-        attr['location'] = location
-    elif isinstance(location, (tuple, list)):
-        attr['location'] = 'SRID=4326;POINT (%f %f)' % (location[0], location[1])
-
-    # handle variable
-    if isinstance(variable, int):
-        variable = api.find_variable(session=session, id=variable, return_iterator=True).one()
-    elif isinstance(variable, str):
-        variable = api.find_variable(session=session, name=variable, return_iterator=True).first()
-    else:
-        raise AttributeError('variable has to be of type integer or string.')
-    attr['variable_id'] = variable.id
-
-    # handle license
-    if isinstance(license, int):
-        license = api.find_license(session=session, id=license, return_iterator=True).one()
-    elif isinstance(license, str):
-        license = api.find_license(session=session, short_title=license, return_iterator=True).first()
-    if license is not None:
-        attr['license_id'] = license.id
-
-    # add the entry
-    entry = add_record(session=session, tablename='entries', **attr)
-
-    # reference the person using 'First Author' (ID=1) Role
-    add_persons_to_entries(session, entry, author, 1, 1)
-
-    return entry
-
-
-def add_details_to_entries(session: 'Session', entries: List[Union[int, str, 'Entry']], details: List[dict] = None, **kwargs) -> None:
-    """
-    Associate detail(s) to entrie(s).
-    Add key-value pair details to one, or many Entry(s).
-    The Entry(s) have to already exist in the database.
-
-    Parameters
-    ----------
-    session : sqlalchemy.Session
-        SQLAlchemy session connected to the database.
-    entries : list
-        List of identifier or single identifier to load entries.
-        If int, the Entry.id is assumed. If str, title is assumed.
-        Can also pass a metacatalog.Entry object.
-    details : list, None
-        .. versionadded:: 0.1.8
-
-        List of dict of structure:
-        
-        .. code-block:: text
-
-            [{
-                'key': '',
-                'value': '',
-                'description': ''
-            }]
-
-        where the ``description`` is optional and can be omitted.
-        If no descriptions are passed at all, you can also use ``**kwargs``
-        to pass ``key=value`` pairs. You can mix ``details`` and ``kwargs``
-    
-    Note
-    ----
-    Each keyword argument will be added as a py:class:`Detail <metacatalog.models.Detail>`
-    and linked to each entry.
-
-    """
-    # check the input shapes
-    if not isinstance(entries, list):
-        entries = [entries]
-
-    # add for each entry
-    for entry_id in entries:
-        # load the entry
-        if isinstance(entry_id, models.Entry):
-            entry = entry_id
-        elif isinstance(entry_id, int):
-            # TODO sort by version descending to get the lastest
-            entry = api.find_entry(session=session, id=entry_id, return_iterator=True).first()
-        elif isinstance(entry_id, str):
-            # TODO sort by version descending to get the lastest
-            entry = api.find_entry(session=session, title=entry_id, return_iterator=True).first()
-        else:
-            raise AttributeError("Value '%s' not allowed for entries" % str(type(entry_id)))
-
-        # add the details
-        entry.add_details(details=details, commit=True, **kwargs)
-
-
-def add_keywords_to_entries(session: 'Session', entries: List[Union[int, str, 'Entry']], keywords: List[Union[int, str, 'Keyword']], alias=None) -> None:
-    r"""Associate keyword(s) to entrie(s)
-
-    Adds associations between entries and keywords. The Entry and Keyword
-    instances have to already exist in the database. Keywords are usually
-    prepopulated. You might want to alias an keyword or associate a value to
-    it. Use the alias and value lists for this.
-
-    Parameters
-    ----------
-    session : sqlalchemy.Session
-        SQLAlchemy session connected to the database.
-    entries : list
-        List of identifier or single identifier to load entries.
-        If int, the Entry.id is assumed. If str, title is assumed.
-        Can also pass a metacatalog.Entry object.
-    keywords : list
-        List of identifier or single identifier to load keywords.
-        If int, Keyword.id is assumed, If str, Keyword.value is assumed.
-        Can also pass a metacatalog.Keyword object.
-    alias : list
-        List of, or single alias names. The shape has to match the
-        keywords parameter. These alias will rename the keywords on
-        association. In case one instance should not recive an alias,
-        pass None instead.
-
-        .. deprecated:: 0.4.5
-            'alias' will be removed with a future release
-
-    Returns
-    -------
-    void
-
-    See Also
-    --------
-    metacatalog.Entry
-    metacatalog.Keyword
-
-    """
-    if alias is not None:
-        warnings.warn("The alias argument is not supported anymore and will be removed.", DeprecationWarning)
-
-    # check the input shapes
-    if not isinstance(entries, list):
-        entries = [entries]
-    if not isinstance(keywords, list):
-        keywords = [keywords]
-
-    # add for each entry
-    for entry_id in entries:
-        # load the entry
-        if isinstance(entry_id, models.Entry):
-            entry = entry_id
-        elif isinstance(entry_id, int):
-            # TODO sort by version descending to get the lastest
-            entry = api.find_entry(session=session, id=entry_id, return_iterator=True).first()
-        elif isinstance(entry_id, str):
-            # TODO sort by version descending to get the lastest
-            entry = api.find_entry(session=session, title=entry_id, return_iterator=True).first()
-        else:
-            raise AttributeError("Value '%s' not allowed for entries" % str(type(entry_id)))
-
-        # add each keyword
-        for keyword_id in keywords:
-            # load the keyword
-            if isinstance(keyword_id, models.Keyword):
-                keyword = keyword_id
-            elif isinstance(keyword_id, int):
-                keyword = api.find_keyword(session=session, id=keyword_id, return_iterator=True).first()
-            elif isinstance(keyword_id, str):
-                keyword = api.find_keyword(session=session, value=keyword_id, return_iterator=True).first()
-            else:
-                raise AttributeError("Value '%s' not allowed for keywords" % str(type(keyword_id)))
-
-            # append keyword to entry
-            entry.keywords.append(keyword)
-
-        # add keyword to current entry
-        try:
-            session.add(entry)
-            session.commit()
-        except Exception as e:
-            session.rollback()
-            raise e
-
-
-def add_persons_to_entries(
-    session: 'Session',
-    entries: List[Union[int, str, 'Entry']],
-    persons: List[Union[int, str, 'Person']],
-    roles: List[Union[int, str, 'PersonRole']],
-    order: List[int]
-) -> None:
-    r"""Add person(s) to entrie(s)
-
-    Adds associations between entries and persons. The Entry and Person
-    instances have to already exist in the database. Each association
-    has to further define the role of the person for the respective entry.
-
-    Parameters
-    ----------
-    session : sqlalchemy.Session
-        SQLAlchemy session connected to the database.
-    entries : list
-        List of identifier or single identifier to load entries.
-        If int, the Entry.id is assumed. If str, title is assumed.
-        Can also pass a metacatalog.Entry object.
-    persons : list
-        List of identifier or single identifier to load persons.
-        If int, Person.id is assumed, If str, Person.last_name is assumed.
-        Can also pass a metacatalog.Person object.
-    roles : list
-        List of, or single role. The shape has to match the
-        persons parameter. The role has to be identifies by id (int) or
-        role name (str).
-    order : list
-        List of, or single order. The shape has to match the
-        persons parameter. The order gives the ascending order of
-        contributors on the respecive entry (after the author).
-
-    Returns
-    -------
-    void
-
-    See Also
-    --------
-    metacatalog.Entry
-    metacatalog.Person
-    metacatalog.PersonRole
-
-    """
-    # check the input shapes
-    if not isinstance(entries, list):
-        entries = [entries]
-    if not isinstance(persons, list):
-        persons = [persons]
-    if not isinstance(roles, list):
-        roles = [roles] * len(persons)
-    if not isinstance(order, list):
-        order = [order] * len(persons)
-
-    # add for each entry
-    for entry_id in entries:
-        # load the entry
-        if isinstance(entry_id, models.Entry):
-            entry = entry_id
-        elif isinstance(entry_id, int):
-            # TODO sort by version descending to get the lastest
-            entry = api.find_entry(session=session, id=entry_id, return_iterator=True).first()
-        elif isinstance(entry_id, str):
-            # TODO sort by version descending to get the lastest
-            entry = api.find_variable(session=session, title=entry_id, return_iterator=True).first()
-        else:
-            raise AttributeError("Value '%s' not allowed for entries" % str(type(entry_id)))
-
-        # add each person
-        assocs = []
-        for person_id, role_id, order_num in zip(persons, roles, order):
-            # load the person
-            if isinstance(person_id, models.Person):
-                person = person_id
-            elif isinstance(person_id, int):
-                person = api.find_person(session=session, id=person_id, return_iterator=True).one()
-            elif isinstance(person_id, str):
-                person = api.find_person(session=session, last_name=person_id, return_iterator=True).first()
-            else:
-                raise AttributeError('Persons can only be identified by id or last_name')
-
-            # load the role
-            if isinstance(role_id, models.PersonRole):
-                role = role_id
-            elif isinstance(role_id, int):
-                role = api.find_role(session=session, id=role_id, return_iterator=True).one()
-            elif isinstance(role_id, str):
-                role = api.find_role(session=session, name=role_id, return_iterator=True).first()
-            else:
-                raise AttributeError('Roles can only be identified by id or name')
-
-            # create the new association
-            assocs.append(models.PersonAssociation(entry=entry, person=person, role=role, order=order_num))
-
-
-        # add each person to entry
-        try:
-            entry.contributors.extend(assocs)
-            session.add(entry)
-            session.commit()
-        except Exception as e:
-            session.rollback()
-            raise e
+"""ADD API
+
+The ADD API endpoint can be used to add records to the database.
+"""
+from typing import List, Union, Tuple, TYPE_CHECKING
+if TYPE_CHECKING:
+    from sqlalchemy.orm import Session
+    from metacatalog.db.base import Base
+    from metacatalog.models import Entry, Keyword, Person, PersonRole
+
+from uuid import uuid4
+import warnings
+
+from ._mapping import TABLE_MAPPING
+from metacatalog import api
+from metacatalog import models
+
+def _add(session: 'Session', InstanceModel: 'Base', **kwargs):
+    """
+    Common method for inserting a new record.
+    Should not be used directly.
+    """
+    entity = InstanceModel(**kwargs)
+
+    try:
+        session.add(entity)
+        session.commit()
+    except Exception as e:
+        session.rollback()
+        raise e
+
+    #return the added entity
+    return entity
+
+
+def add_record(session: 'Session', tablename: str, **kwargs):
+    """
+    Method to map tablenames to InstanceModels.
+    Should not be used directly.
+    """
+    if not tablename in TABLE_MAPPING.keys():
+        raise ValueError('A table of name %s is not known.' % tablename)
+    else:
+        return _add(session=session, InstanceModel=TABLE_MAPPING.get(tablename), **kwargs)
+
+
+def add_license(session: 'Session', short_title: str, title: str, **kwargs) -> models.License:
+    """
+    Add a new License record to the database.
+
+    Parameters
+    ----------
+    session : sqlalchemy.Session
+        SQLAlchemy session connected to the database.
+    short_title : str
+        Short title of the License, max 40 letters.
+    title : str
+        Full title of the License.
+    summary : str
+        Gives a short summary of the key points for
+        the given license.
+    full_text : str
+        Full legal code of the license, if available.
+    link : str
+        Link to an online resource of the license.
+    by_attribution : bool
+        Does the license require author attribution on
+        distribution? Defaults to True.
+    share_alike : bool
+        Does the license require redistributions to be
+        licensed under the same license? Defaults to True.
+    commercial_use : bool
+        Does the license permit commercial use of the
+        resource? Defaults to True
+
+    Return
+    ------
+    license : metacatalog.License
+        License instance of the added license entity.
+    """
+    # add the mandatory attributes
+    kwargs['short_title'] = short_title
+    kwargs['title'] = title
+
+    # check if either full text or link is given
+    if 'full_text' not in kwargs and 'link' not in kwargs:
+        raise AttributeError('Either full_text or a link to the license full text has to be given')
+
+    # add the license
+    return add_record(session=session, tablename='licenses', **kwargs)
+
+
+def add_unit(session: 'Session', name: str, symbol: str, si: str = None) -> models.Unit:
+    """
+    Add a new unit to the database
+
+    Parameters
+    ----------
+    session : sqlalchemy.Session
+        SQLAlchemy session connected to the database.
+    name : str
+        The unit name. Max 64 letters.
+    symbol : str
+        The unit symbol. Try to use the correct
+        physical unit symbols. Max 12 letters.
+    si : str
+        SI representation of the unit. Can be
+        omitted.
+
+    Returns
+    -------
+    unit : metacatalog.Unit
+        Unit instance of the added unit entity
+    """
+    # create the attribute dict
+    attrs = dict(name=name, symbol=symbol)
+    if si is not None:
+        attrs['si'] = si
+
+    # add the unit
+    return add_record(session=session, tablename='units', **attrs)
+
+
+def add_variable(session: 'Session', name: str, symbol: str, column_names: List[str], unit: Union[int, str]) -> models.Variable:
+    r"""
+    Add a new variable to the database.
+
+    Parameters
+    ----------
+    session : sqlalchemy.Session
+        SQLAlchemy session connected to the database.
+    name : str
+        The variable name. Max 64 letters.
+    symbol : str
+        The variable symbol. Try to use the correct
+        physical variable symbols and avoid dublicates.
+    column_names : list
+          .. versionadded:: 0.3.0
+
+          List of default column names that will be displayed when exporting the data.
+          The columns are named in the same order as they appear in the list.
+    unit : int, str
+        Either the id or **full** name of the unit to be
+        linked to this variable.
+
+    Returns
+    -------
+    variable : metacatalog.models.Variable
+        Variable instance of the added variable entity
+
+    """
+    #create the attribute dict
+    attrs = dict(name=name, symbol=symbol, column_names=column_names)
+
+    # get the unit
+    if isinstance(unit, int):
+        unit = api.find_unit(session=session, id=unit, return_iterator=True).one()
+    elif isinstance(unit, str):
+        unit = api.find_unit(session=session,name=unit, return_iterator=True).first()
+    else:
+        raise AttributeError('unit has to be of type integer or string.')
+
+    attrs['unit_id'] = unit.id
+
+    # add the variable
+    return add_record(session=session, tablename='variables', **attrs)
+
+
+def add_keyword(session: 'Session', path: str, thesaurus: Union[int, dict]) -> List[models.Keyword]:
+    r"""
+    Add a new keyword to the database. The keyword is
+    added by the full path.
+
+    Parameters
+    ----------
+    session : sqlalchemy.Session
+        SQLAlchemy session connected to the database.
+    path : str
+        A full path to the keyword, each element connected
+        by a ' > ' sequence. E.g.:
+        Topic > Term > Variable_level_1 etc.
+    thesaurus : dict, int
+        .. versionadded:: 0.1.10
+
+        Either a thesaurus entity, that distributes the
+        controlled keywords, or an id of the an already
+        existing thesaurusName. It is highly recommended
+        to use an existing ID.
+
+    Note
+    ----
+    This API endpoint is designed to add custom keywords to
+    metacatalog. It will use the full path keywords and split
+    them automatically for convenience.
+
+    .. warning::
+
+        Each keyword part will receive a **new** UUID, thus you
+        have to use the `metacatalog.models.Keyword` interface
+        to add **existing** keywords, that already contain a
+        UUID.
+
+    Returns
+    -------
+    keywords, list of metacatalog.Keywords
+        List of the deconstructed Keyword entities
+
+    """
+    levels = path.upper().split(' > ')
+    current_parent_id = None
+    keywords = []
+
+    if isinstance(thesaurus, int):
+        thesaurus_id = thesaurus
+    elif isinstance(thesaurus, dict):
+        thesaurus_ = add_record(session=session, tablename='thesaurus', **thesaurus)
+        thesaurus_id = thesaurus_.id
+
+    # add each level, if it does not exist
+    for i, level in enumerate(levels):
+        # does the level exist?
+        current = session.query(models.Keyword).filter(models.Keyword.value==level).filter(models.Keyword.parent_id==current_parent_id).first()
+        if current is None:
+            attr = dict(parent_id=current_parent_id, value=level, uuid=uuid4(), path=' > '.join(levels[:i + 1]), thesaurus_id=thesaurus_id)
+            current = add_record(session=session, tablename='keywords', **attr)
+        keywords.append(current)
+        current_parent_id = current.id
+
+    # return
+    return keywords
+
+
+def add_thesaurus(session: 'Session', name: str, title: str, organisation: str, url: str, description: str = None, uuid: str = None) -> models.Thesaurus:
+    """
+    .. versionadded:: 0.1.10
+
+    Add a new thesaurus to reference new keywords.
+
+    .. warning::
+        If you want to add existing Thesaurii for reference,
+        you **have to** to add their existing UUID as well,
+        otherwise this function will assign new ones.
+
+    Attributes
+    ----------
+    session : sqlalchemy.Session
+        SQLAlchemy session connected to the database.
+    uuid : str
+        An UUID version 4 to globally identify the keyword list.
+        If you add a new thesaurus, do not set the UUID as a new
+        UUID will be set.
+    name : str
+        Short name of the keyword list. Do not use the full
+        qualified name here, just the short version used for
+        filtering.
+    title : str
+        Full qualified name used by the distributor to identify
+        the keyword list globally.
+    organisation : str
+        The full organisation name to identify the authority
+        maintaining the thesaurus.
+    description : str
+        Optional. Futher details about the thesaurus, like scope or
+        implementation details.
+    url : str
+        The permanent URL at which the full keyword list can be
+        found. **Do not link the organisation or an overview page here**.
+        Usually, this points to an XML representation of the
+        thesaurus. It may contain a placeholder called UUID to
+        load specific keyword objects only.
+
+    Returns
+    -------
+    thesaurus : metacatalog.models.Thesaurus
+        Thesaurus instance of the added thesaurus entity.
+
+    """
+    if uuid is None:
+        uuid = uuid4()
+
+    attr = dict(
+        uuid=uuid,
+        name=name,
+        title=title,
+        organisation=organisation,
+        description=description,
+        url=url
+    )
+
+    return add_record(session, tablename='thesaurus', **attr)
+
+
+def add_person(session: 'Session', first_name: str, last_name: str, organisation_name: str = None, organisation_abbrev: str = None, affiliation: str = None, attribution: str = None, uuid: str = None) -> models.Person:
+    r"""
+    Add a new Person to the database. A person can be a real Person
+    or an institution. Then, the institution name goes into the
+    last_name column and first_name can actively be set to None.
+    An affiliation can be added to both as a single string.
+
+    Parameters
+    ----------
+    session : sqlalchemy.Session
+        SQLAlchemy session connected to the database.
+    uuid : str
+        .. versionadded: 0.2.7
+
+        An UUID version 4 to globally identify the person list.
+        If you add a new person, do not set the UUID as a new
+        UUID will be set.
+    first_name : str
+        A real persons first name. If omitted, the 'Person' is
+        assumed to be an institution
+    last_name : str
+        A real persons last name. If first_name is NULL,
+        last_name is assumed to be an institution.
+    organisation_name : str
+        .. versionadded:: 0.1.10
+
+        Optional, but **highly_recommended** if applicable. Name of
+        the head institution, whithout department.
+    organisation_abbrev : str
+        .. versionadded:: 0.2.6
+
+        Optional, abbreviated version of the Institution. I.e. the
+        famous Karlsruhe Institute of Technology is better known as 'KIT'
+    affiliation : str
+        Affiliation if applicable. Has to go into a single string
+        of 1024 bytes. Full attribution including department and group name.
+    attribution : str.
+        Optional. Attribution recommondation for all datasets
+        this Person is associated to as a first author.
+
+    Returns
+    -------
+    entry: metacatalog.Person
+        Entry instance of the added Person entity
+
+    See Also
+    --------
+    add_organisation
+
+    """
+    if uuid is None:
+        uuid = uuid4()
+
+    attr = dict(
+        uuid=uuid,
+        is_organisation=False,
+        first_name=first_name,
+        last_name=last_name,
+        organisation_name=organisation_name,
+        organisation_abbrev=organisation_abbrev,
+        affiliation=affiliation,
+        attribution=attribution
+    )
+
+    return add_record(session=session, tablename='persons', **attr)
+
+
+def add_organisation(session: 'Session', organisation_name: str, organisation_abbrev: str = None, affiliation: str = None, attribution: str = None) -> models.Person:
+    r"""
+    Add a new Organisation to the database. This is internally handled as a
+    Person, but with ``is_organisation==True``.
+
+    .. versionadded:: 0.2.6
+
+    Parameters
+    ----------
+    session : sqlalchemy.Session
+        SQLAlchemy session connected to the database.
+    organisation_name : str
+        Required. Name of the head institution, whithout department.
+    organisation_abbrev : str
+        Optional, abbreviated version of the Institution. I.e. the
+        famous Karlsruhe Institute of Technology is better known as 'KIT'
+    affiliation : str
+        Affiliation if applicable. Has to go into a single string
+        of 1024 bytes. Full attribution including department and group name.
+    attribution : str.
+        Optional. Attribution recommondation for all datasets
+        this Person is associated to as a first author.
+
+    Returns
+    -------
+    entry: metacatalog.Person
+        Entry instance of the added Person entity
+
+    See Also
+    --------
+    add_person
+
+    """
+    attr = dict(
+        is_organisation=True,
+        first_name=None,
+        last_name=None,
+        organisation_name=organisation_name,
+        organisation_abbrev=organisation_abbrev,
+        affiliation=affiliation,
+        attribution=attribution
+    )
+
+    return add_record(session=session, tablename='persons', **attr)
+
+
+def add_group(session: 'Session', group_type: Union[int, str], entry_ids: List[int], title: str = None, description: str = None) -> models.EntryGroup:
+    """
+    Adds a new EntryGroup to the database. The Entry(s) have to exist in the
+    database to be associated correctly.
+    .. versionadded:: 0.2
+
+    Parameters
+    ----------
+    session : sqlalchemy.Session
+        SQLAlchemy session connected to the database.
+    group_type : int, str
+        Either :class:`EntryGroupType <metacatalog.models.EntryGroupType>`
+        id or name to be used.
+    entry_ids : list of int
+        List of :class:`Entry.id <metacatalog.models.Entry>` to be associated
+        tp this Group.
+    title : str
+        Optional title of this Group. Mandatory, if the type is a 'Project'
+    description : str
+        Optional description of this Group. Mandatory is the type is a
+        'Project'.
+
+    Returns
+    -------
+    entry: metacatalog.models.EntryGroup
+        EntryGroup instance of the added group
+
+    """
+    # check ids
+    if isinstance(entry_ids, int):
+        entry_ids = [entry_ids]
+    if not all([isinstance(i, int) for i in entry_ids]):
+        raise AttributeError("entry_ids has to be a list of integers.")
+
+    # get the type
+    if isinstance(group_type, int):
+        type_ = api.find_group_type(session, id=group_type)[0]
+    elif isinstance(group_type, str):
+        type_ = api.find_group_type(session, name=group_type)[0]
+    else:
+        type_ = group_type
+    if not isinstance(type_, models.EntryGroupType):
+        raise AttributeError("The group_type has to be int or str.")
+
+    if type_.name == 'Project' and (title is None or description is None):
+        raise AttributeError("Projects must not omit title and description.")
+
+    # load entries
+    entries = [api.find_entry(session, include_partial=True, id=id_)[0] for id_ in entry_ids]
+
+    attr = dict(
+        title=title,
+        description=description,
+        type=type_,
+        entries = entries
+    )
+
+    return add_record(session, 'entry_groups', **attr)
+
+
+def add_project(session: 'Session', entry_ids: List[int], title: str = None, description: str = None) -> models.EntryGroup:
+    """
+    Adds a new Project EntryGroup to the database.
+    The Entry(s) have to exist in the database to be associated correctly.
+
+    .. versionadded:: 0.2
+
+    Parameters
+    ----------
+    session : sqlalchemy.Session
+        SQLAlchemy session connected to the database.
+    entry_ids : list of int
+        List of :class:`Entry.id <metacatalog.models.Entry>` to be associated
+        tp this Project.
+    title : str
+        Project title.
+    description : str
+        Project description.
+
+    Returns
+    -------
+    entry: metacatalog.models.EntryGroup
+        EntryGroup instance of the added group
+
+    """
+    type_ = api.find_group_type(session, name='Project')[0]
+    return add_group(session=session, group_type=type_, entry_ids=entry_ids, title=title, description=description)
+
+
+def add_entry(
+    session: 'Session',
+    title: str,
+    author: Union[int, str],
+    location: Union[str, Tuple[int], Tuple[float]], 
+    variable: Union[int, str],
+    abstract: str = None,
+    external_id: str = None,
+    license: Union[str, int] = None,
+    embargo: bool = False,
+    is_partial: bool = False,
+    **kwargs
+) -> models.Entry:
+    r"""Add new Entry
+
+    Adds a new metadata Entry to the database. This method will create the core
+    entry. Usually, more steps are necessary, which will need the newly created
+    database ID. Such steps are:
+
+    * adding contributors   (mandatory)
+    * adding data           (extremly useful)
+    * adding keywords       (recommended)
+
+    Parameters
+    ----------
+    session : sqlalchemy.Session
+        SQLAlchemy session connected to the database.
+    title : str
+        Title of the Entry
+    author : int, str
+        .. versionadded:: 0.2.6
+        
+        First author of the Entry. The Person record has to exist already in the
+        database and can be found by exact match on id (int) or last_name (str).
+        Organisations can also be added as an author, can be found by exact match
+        on id (int) or organisation_name (str).
+    location : str, tuple
+        Can be either a WKT of a EPSG:4326 location, or the coordinates as a
+        tuple. It has to be (X,Y), to (longitude, latitude).
+
+        .. versionchanged:: 0.6.1
+            A POINT location should be specified here if there is a physical measurement 
+            point that is different from the centroid of the spatial extent (e.g., 
+            discharge measurement with the extent of the catchment).
+            Otherwise, ``Datasource.spatial_scale.extent`` should be used to specify the
+            location of the measured data.
+
+    variable : int, str
+        **Full** variable name (str) or ID (int) of the data described by the Entry.
+    abstract : str
+        Description of the data. Be as detailed as possible
+    external_id : str
+        If the data described by Entry has another unique identifier,
+        usually supplied by the data provider, it can be stored for reference reasons.
+    comment : str
+        General purpose comment that should not contain any vital information to
+        understand the entry. If it's vital, it should go into the abstract.
+    license : str, int
+        Either the id or **full** name of the license to be linked to this Entry.
+    embargo : bool
+        If True, this Entry will **not** be publicly available until the embargo ends
+        The embargo period is usually 2 years but can be modified using the kwargs.
+    is_partial : bool
+        .. versionadded:: 0.7.6
+
+        Flag for marking a :class:`Entry <metacatalog.models.Entry>` as *partial*.
+        Partial entries **have to** be embedded into a Composite
+        :class:`EntryGroup(type='Composite') <metacatalog.models.EntryGroup>`.
+        This means, that an entry is not self-contained and needs another entry
+        to be complete.
+
+    Returns
+    -------
+    entry: metacatalog.Entry
+        Entry instance of the added entry entity
+
+    """
+    # create the attribute dict
+    attr = dict(
+        title=title,
+        abstract=abstract,
+        external_id=external_id,
+        embargo=embargo,
+        is_partial=is_partial
+    )
+    attr.update(kwargs)
+
+    # parse the author, search for person first, if no person is found, search for organisation
+    if isinstance(author, int):
+        try:
+            author = api.find_person(session=session, id=author, return_iterator=True).one()
+        except:
+            author = api.find_organisation(session=session, id=author, return_iterator=True).one()
+    elif isinstance(author, str):
+        try:
+            author = api.find_person(session=session, last_name=author, return_iterator=True).first()
+        except:
+            author = api.find_organisation(session=session, organisation_name=author, return_iterator=True).first()
+    else:
+        raise AttributeError('author has to be of type int or str')
+    
+    # if author is still not a metacatalog Person, raise error
+    if not isinstance(author, models.Person):
+        raise AttributeError(f"No author or organisation found for author = {author}.")
+
+    # parse the location
+    if isinstance(location, str):
+        attr['location'] = location
+    elif isinstance(location, (tuple, list)):
+        attr['location'] = 'SRID=4326;POINT (%f %f)' % (location[0], location[1])
+
+    # handle variable
+    if isinstance(variable, int):
+        variable = api.find_variable(session=session, id=variable, return_iterator=True).one()
+    elif isinstance(variable, str):
+        variable = api.find_variable(session=session, name=variable, return_iterator=True).first()
+    else:
+        raise AttributeError('variable has to be of type integer or string.')
+    attr['variable_id'] = variable.id
+
+    # handle license
+    if isinstance(license, int):
+        license = api.find_license(session=session, id=license, return_iterator=True).one()
+    elif isinstance(license, str):
+        license = api.find_license(session=session, short_title=license, return_iterator=True).first()
+    if license is not None:
+        attr['license_id'] = license.id
+
+    # add the entry
+    entry = add_record(session=session, tablename='entries', **attr)
+
+    # reference the person using 'First Author' (ID=1) Role
+    add_persons_to_entries(session, entry, author, 1, 1)
+
+    return entry
+
+
+def add_details_to_entries(session: 'Session', entries: List[Union[int, str, 'Entry']], details: List[dict] = None, **kwargs) -> None:
+    """
+    Associate detail(s) to entrie(s).
+    Add key-value pair details to one, or many Entry(s).
+    The Entry(s) have to already exist in the database.
+
+    Parameters
+    ----------
+    session : sqlalchemy.Session
+        SQLAlchemy session connected to the database.
+    entries : list
+        List of identifier or single identifier to load entries.
+        If int, the Entry.id is assumed. If str, title is assumed.
+        Can also pass a metacatalog.Entry object.
+    details : list, None
+        .. versionadded:: 0.1.8
+
+        List of dict of structure:
+        
+        .. code-block:: text
+
+            [{
+                'key': '',
+                'value': '',
+                'description': ''
+            }]
+
+        where the ``description`` is optional and can be omitted.
+        If no descriptions are passed at all, you can also use ``**kwargs``
+        to pass ``key=value`` pairs. You can mix ``details`` and ``kwargs``
+    
+    Note
+    ----
+    Each keyword argument will be added as a py:class:`Detail <metacatalog.models.Detail>`
+    and linked to each entry.
+
+    """
+    # check the input shapes
+    if not isinstance(entries, list):
+        entries = [entries]
+
+    # add for each entry
+    for entry_id in entries:
+        # load the entry
+        if isinstance(entry_id, models.Entry):
+            entry = entry_id
+        elif isinstance(entry_id, int):
+            # TODO sort by version descending to get the lastest
+            entry = api.find_entry(session=session, id=entry_id, return_iterator=True).first()
+        elif isinstance(entry_id, str):
+            # TODO sort by version descending to get the lastest
+            entry = api.find_entry(session=session, title=entry_id, return_iterator=True).first()
+        else:
+            raise AttributeError("Value '%s' not allowed for entries" % str(type(entry_id)))
+
+        # add the details
+        entry.add_details(details=details, commit=True, **kwargs)
+
+
+def add_keywords_to_entries(session: 'Session', entries: List[Union[int, str, 'Entry']], keywords: List[Union[int, str, 'Keyword']], alias=None) -> None:
+    r"""Associate keyword(s) to entrie(s)
+
+    Adds associations between entries and keywords. The Entry and Keyword
+    instances have to already exist in the database. Keywords are usually
+    prepopulated. You might want to alias an keyword or associate a value to
+    it. Use the alias and value lists for this.
+
+    Parameters
+    ----------
+    session : sqlalchemy.Session
+        SQLAlchemy session connected to the database.
+    entries : list
+        List of identifier or single identifier to load entries.
+        If int, the Entry.id is assumed. If str, title is assumed.
+        Can also pass a metacatalog.Entry object.
+    keywords : list
+        List of identifier or single identifier to load keywords.
+        If int, Keyword.id is assumed, If str, Keyword.value is assumed.
+        Can also pass a metacatalog.Keyword object.
+    alias : list
+        List of, or single alias names. The shape has to match the
+        keywords parameter. These alias will rename the keywords on
+        association. In case one instance should not recive an alias,
+        pass None instead.
+
+        .. deprecated:: 0.4.5
+            'alias' will be removed with a future release
+
+    Returns
+    -------
+    void
+
+    See Also
+    --------
+    metacatalog.Entry
+    metacatalog.Keyword
+
+    """
+    if alias is not None:
+        warnings.warn("The alias argument is not supported anymore and will be removed.", DeprecationWarning)
+
+    # check the input shapes
+    if not isinstance(entries, list):
+        entries = [entries]
+    if not isinstance(keywords, list):
+        keywords = [keywords]
+
+    # add for each entry
+    for entry_id in entries:
+        # load the entry
+        if isinstance(entry_id, models.Entry):
+            entry = entry_id
+        elif isinstance(entry_id, int):
+            # TODO sort by version descending to get the lastest
+            entry = api.find_entry(session=session, id=entry_id, return_iterator=True).first()
+        elif isinstance(entry_id, str):
+            # TODO sort by version descending to get the lastest
+            entry = api.find_entry(session=session, title=entry_id, return_iterator=True).first()
+        else:
+            raise AttributeError("Value '%s' not allowed for entries" % str(type(entry_id)))
+
+        # add each keyword
+        for keyword_id in keywords:
+            # load the keyword
+            if isinstance(keyword_id, models.Keyword):
+                keyword = keyword_id
+            elif isinstance(keyword_id, int):
+                keyword = api.find_keyword(session=session, id=keyword_id, return_iterator=True).first()
+            elif isinstance(keyword_id, str):
+                keyword = api.find_keyword(session=session, value=keyword_id, return_iterator=True).first()
+            else:
+                raise AttributeError("Value '%s' not allowed for keywords" % str(type(keyword_id)))
+
+            # append keyword to entry
+            entry.keywords.append(keyword)
+
+        # add keyword to current entry
+        try:
+            session.add(entry)
+            session.commit()
+        except Exception as e:
+            session.rollback()
+            raise e
+
+
+def add_persons_to_entries(
+    session: 'Session',
+    entries: List[Union[int, str, 'Entry']],
+    persons: List[Union[int, str, 'Person']],
+    roles: List[Union[int, str, 'PersonRole']],
+    order: List[int]
+) -> None:
+    r"""Add person(s) to entrie(s)
+
+    Adds associations between entries and persons. The Entry and Person
+    instances have to already exist in the database. Each association
+    has to further define the role of the person for the respective entry.
+
+    Parameters
+    ----------
+    session : sqlalchemy.Session
+        SQLAlchemy session connected to the database.
+    entries : list
+        List of identifier or single identifier to load entries.
+        If int, the Entry.id is assumed. If str, title is assumed.
+        Can also pass a metacatalog.Entry object.
+    persons : list
+        List of identifier or single identifier to load persons.
+        If int, Person.id is assumed, If str, Person.last_name is assumed.
+        Can also pass a metacatalog.Person object.
+    roles : list
+        List of, or single role. The shape has to match the
+        persons parameter. The role has to be identifies by id (int) or
+        role name (str).
+    order : list
+        List of, or single order. The shape has to match the
+        persons parameter. The order gives the ascending order of
+        contributors on the respecive entry (after the author).
+
+    Returns
+    -------
+    void
+
+    See Also
+    --------
+    metacatalog.Entry
+    metacatalog.Person
+    metacatalog.PersonRole
+
+    """
+    # check the input shapes
+    if not isinstance(entries, list):
+        entries = [entries]
+    if not isinstance(persons, list):
+        persons = [persons]
+    if not isinstance(roles, list):
+        roles = [roles] * len(persons)
+    if not isinstance(order, list):
+        order = [order] * len(persons)
+
+    # add for each entry
+    for entry_id in entries:
+        # load the entry
+        if isinstance(entry_id, models.Entry):
+            entry = entry_id
+        elif isinstance(entry_id, int):
+            # TODO sort by version descending to get the lastest
+            entry = api.find_entry(session=session, id=entry_id, return_iterator=True).first()
+        elif isinstance(entry_id, str):
+            # TODO sort by version descending to get the lastest
+            entry = api.find_variable(session=session, title=entry_id, return_iterator=True).first()
+        else:
+            raise AttributeError("Value '%s' not allowed for entries" % str(type(entry_id)))
+
+        # add each person
+        assocs = []
+        for person_id, role_id, order_num in zip(persons, roles, order):
+            # load the person
+            if isinstance(person_id, models.Person):
+                person = person_id
+            elif isinstance(person_id, int):
+                person = api.find_person(session=session, id=person_id, return_iterator=True).one()
+            elif isinstance(person_id, str):
+                person = api.find_person(session=session, last_name=person_id, return_iterator=True).first()
+            else:
+                raise AttributeError('Persons can only be identified by id or last_name')
+
+            # load the role
+            if isinstance(role_id, models.PersonRole):
+                role = role_id
+            elif isinstance(role_id, int):
+                role = api.find_role(session=session, id=role_id, return_iterator=True).one()
+            elif isinstance(role_id, str):
+                role = api.find_role(session=session, name=role_id, return_iterator=True).first()
+            else:
+                raise AttributeError('Roles can only be identified by id or name')
+
+            # create the new association
+            assocs.append(models.PersonAssociation(entry=entry, person=person, role=role, order=order_num))
+
+
+        # add each person to entry
+        try:
+            entry.contributors.extend(assocs)
+            session.add(entry)
+            session.commit()
+        except Exception as e:
+            session.rollback()
+            raise e