--- conflicted
+++ resolved
@@ -831,15 +831,9 @@
         id (int). If more than one is given, the entries need to be tagged by
         **all** keywords. An ``OR`` search is not possible, through the API.
     details : dict
-<<<<<<< HEAD
-        .. versionadded:: 0.2.2
-        Entries can be filtered by additional details. The details need to be 
-        specified as dictioniares of ``name=value`` pairs. If more than one 
-=======
         ..versionadded:: 0.2.2
         Entries can be filtered by additional details. The details need to be
         specified as dictioniares of ``name=value`` pairs. If more than one
->>>>>>> 50dedf33
         pair is given, the query will combine the pairs by ``AND``.
         An ``OR`` search is not possible, through the API.
     by_geometry : str, list
@@ -1004,4 +998,4 @@
     if return_iterator:
         return query
     else:
-        return query.all()
+        return query.all()