--- conflicted
+++ resolved
@@ -1,272 +1,268 @@
-import os
-from os.path import join as pjoin
-
-import pandas as pd
-from pandas.errors import ParserError
-import numpy as np
-
-#from metacatalog import Base
-from metacatalog import BASEPATH, __version__
-from metacatalog.db.base import Base
-from metacatalog.db.session import get_session
-from metacatalog.db import migration
-from metacatalog import DATAPATH
-from metacatalog import models
-
-IMPORTABLE_TABLES = dict(
-    thesaurus=models.Thesaurus,
-    keywords=models.Keyword,
-    datasource_types=models.DataSourceType,
-    datatypes=models.DataType,
-    units=models.Unit,
-    variables=models.Variable,
-    licenses=models.License,
-    person_roles=models.PersonRole,
-    entrygroup_types=models.EntryGroupType
-)
-
-def connect_database(*args, **kwargs):
-    """Connect to database
-
-    Returns a 
-    `sqlalchemy Session <https://docs.sqlalchemy.org/en/latest/orm/session_api.html#sqlalchemy.orm.session.Session>`_ 
-    to the database. 
-    
-    You can either pass args and kwargs as accepted by sqlachemy's 
-    `create_engine <sqlalchemy.create_engine>` method or pass a name of a stored connection string. 
-    Connection strings can be stored using `save_connection <metacatalog.db.save_connection>` method.
-    Empty arguments will load the default connection string, if there is any.
-
-    Parameters
-    ----------
-    *args
-        See sqlalchemy `create_engine <https://docs.sqlalchemy.org/en/latest/core/engines.html>`_ for a full list.
-        The only additional  argument is a stored connection string, if any. The function 
-        will first check for a stored connection of given name and only if none is found, pass 
-        *args down to `create_engine`. If `len(args)==0`, a stored connection of name 
-        `'default'` will be loaded.
-    **kwargs
-        Only used if no stored connection is loaded. 
-    
-    See Also
-    --------
-    `save_connection <metacatalog.db.save_connection>`
-    
-    """
-    # get session
-    session = get_session(*args, **kwargs)
-
-    return session
-
-
-def _set_migration_head(session):
-    """
-    Set the migration log to the current release.
-    This has to be set on new database instances to make the logs 
-    point to the correct migration version. Otherwise 
-    the migration would run conflicting code. 
-
-    """
-    local_head = migration.get_local_head_id()
-    try:
-        remote_head = migration.get_remote_head_id(session)
-    except:
-        remote_head = 0
-    if local_head > remote_head:
-        log = models.Log(
-            code=models.LogCodes.migration, 
-            description='Bump HEAD after clean install using metacatalog==%s' %  __version__, 
-            migration_head=local_head)
-        session.add(log)
-        session.commit()
-
-# TODO turn this into an actual logging module
-def _log(session, message, code=models.LogCodes.info):
-    try:
-        log = models.Log(code=code, description=message, migration_head=migration.get_remote_head_id(session))
-        session.add(log)
-        session.commit()
-    except:
-        session.rollback()
-
-
-
-def create_tables(session):
-    """Create tables
-
-    Create all tables in the database using the given 
-    `Session <sqlalchemy.Session>` instance.
-
-    Parameters
-    ----------
-    session : sqlalchemy.Session
-        Session instance connected to the database.
-    
-    """
-    Base.metadata.create_all(session.bind)
-    _log(session, 'Creating tables')
-
-    # set the latest version
-    _set_migration_head(session)
-
-
-def _remove_nan_from_dict(d):
-    out_d = dict()
-    for k,v in d.items():
-        if pd.isnull(v):
-            continue
-        elif isinstance(v, dict):
-            out_d[k] = _remove_nan_from_dict(v)
-        else:
-            out_d[k] = v
-    return out_d
-
-
-def import_table_data(fname, InstanceClass, array_col_name=None):
-    try:
-        df = pd.read_csv(os.path.join(DATAPATH, fname))
-    except ParserError as e:
-        print('[ERROR] default table data file corrupted.\nFile: %s\nOriginal Exception: %s' % (fname, str(e)))
-        return []
-
-    # replace nan with None
-    df = df.replace({np.nan: None})
-
-    # handle arrays
-    if array_col_name is not None:
-        df[array_col_name] = [[cell] for cell in df[array_col_name].values]
-
-    # build an instance for each line and return
-<<<<<<< HEAD
-    return [InstanceClass(**_remove_nan_from_dict(d)) for d in df.to_dict(orient='records')]
-=======
-    return [InstanceClass(**_remove_nan_from_dict(d)) for d in df.to_dict('records')]
->>>>>>> c4f6909c
-
-
-def import_direct(session, table_name, file_name):
-    # load the data
-    df = pd.read_csv(file_name)
-
-    # replace nan with None
-    df = df.where(df.notnull(), None)
-
-    # directly inject into db
-    df.to_sql(table_name, session.bind, index=False, if_exists='append')
-
-
-def update_sequence(session, table_name, sequence_name=None, to_value=None):
-    """
-    On insert with given id, PostgreSQL does not update the sequence 
-    for autoincrement. Thus tables with defaults cannot use autoincremented
-    PK anymore. Thus, the sequence is set to the current value
-    """
-    if sequence_name is None:
-        sequence_name = '%s_id_seq' % table_name
-    if to_value is None:
-        val = '(SELECT MAX(id) from %s)' % table_name
-    else:
-        val = '%d' % to_value
-    sql = "SELECT setval('{seq}', {val}, true);".format(seq=sequence_name, val=val)
-
-    res = session.execute(sql)
-    return res.scalar()
-    
-
-
-def populate_defaults(session, ignore_tables=[], bump_sequences=10000):
-    """Import default data
-
-    Populates many lookup and auxiliary tables with useful default 
-    information. The actual data is read from a data subdirectory 
-    inside this module and can therefore easily be adapted. 
-    Any table name supplied in ignore_tables will be omitted.
-
-    .. warning::
-        Do only ignore tables if you know what you are doing.
-        There are dependencies (like variables, units and keywords) and 
-        some of the API is depending on some defaults (like datatypes).
-
-    As of now, the following tables can be pre-polulated:
-
-    * datasource_types
-    * datatypes
-    * entrygroup_types
-    * keywords
-    * licenses
-    * person_roles
-    * thesaurus
-    * units
-    * variables
-
-    Parameters
-    ----------
-
-    session : sqlalchemy.Session
-        Session instance connected to the database.
-    ignore_tables : list
-        List of tables to be omitted. Be aware that the actual 
-        table name in the database has to be supplied, not the 
-        name of the model in Python.
-    bump_sequences : int, None
-        If integer (default), the primary key sequences will be 
-        set to this value. It is recommended to use a high value like 
-        the default 10,000 to allow for future including of new 
-        pre-populated values. Otherwise, these might have integrity 
-        conflicts with your database objects.
-
-    """
-    # make sure that thesaurus is not ignored, when keywords are imported
-    if 'thesaurus' in ignore_tables and 'keywords' not in ignore_tables:
-        raise AttributeError('You must not ignore thesaurus if keywords is not ignored')
-    
-    # same applies to variables and units
-    if 'units' in ignore_tables and 'variables' not in ignore_tables:
-        raise AttributeError('You must not ignore units if variables not ignored')
-
-    for table, InstanceClass in IMPORTABLE_TABLES.items():
-        if table in ignore_tables:
-            continue
-
-        # keywords and datatypes have to be handled extra as there is a self-reference
-        if table in ['keywords', 'datatypes']:
-            print('Populating %s' % table)
-            import_direct(session, table, os.path.join(DATAPATH, '%s.csv' % table))
-            print('Finished %s' % table)
-            continue
-        
-        elif table == 'variables':
-            instances = import_table_data('variables.csv', InstanceClass, array_col_name='column_names')
-        else:
-            # get the classes
-            instances = import_table_data('%s.csv' % table, InstanceClass)
-
-        # add
-        try:
-            if len(instances) > 0:
-                print('Populating %s' % table)
-                session.add_all(instances)
-                session.commit()
-            else:
-                print('Can\'t populate %s.' % table)
-        except Exception as e:
-            print('Failed.\n%s' % str(e))
-            session.rollback()
-        print('Finished %s' % table)
-    
-    # log
-    _log(session, "Populated default values. Ignored: ['%s]" % ','.join(ignore_tables))
-
-    for table in IMPORTABLE_TABLES.keys():
-        if table in ignore_tables:
-            continue
-        if isinstance(bump_sequences, int) and bump_sequences > 0:
-            last_id = update_sequence(session, table, to_value=bump_sequences)
-        else: 
-            last_id = update_sequence(session, table)
-        if last_id is not None:
-            print('Set %s_id_seq to %d' % (table, last_id))
-        else:
-            print('Setting %s_id_seq failed as it seems to have no entries.' % table)
-    print('Done.')
+import os
+from os.path import join as pjoin
+
+import pandas as pd
+from pandas.errors import ParserError
+import numpy as np
+
+#from metacatalog import Base
+from metacatalog import BASEPATH, __version__
+from metacatalog.db.base import Base
+from metacatalog.db.session import get_session
+from metacatalog.db import migration
+from metacatalog import DATAPATH
+from metacatalog import models
+
+IMPORTABLE_TABLES = dict(
+    thesaurus=models.Thesaurus,
+    keywords=models.Keyword,
+    datasource_types=models.DataSourceType,
+    datatypes=models.DataType,
+    units=models.Unit,
+    variables=models.Variable,
+    licenses=models.License,
+    person_roles=models.PersonRole,
+    entrygroup_types=models.EntryGroupType
+)
+
+def connect_database(*args, **kwargs):
+    """Connect to database
+
+    Returns a 
+    `sqlalchemy Session <https://docs.sqlalchemy.org/en/latest/orm/session_api.html#sqlalchemy.orm.session.Session>`_ 
+    to the database. 
+    
+    You can either pass args and kwargs as accepted by sqlachemy's 
+    `create_engine <sqlalchemy.create_engine>` method or pass a name of a stored connection string. 
+    Connection strings can be stored using `save_connection <metacatalog.db.save_connection>` method.
+    Empty arguments will load the default connection string, if there is any.
+
+    Parameters
+    ----------
+    *args
+        See sqlalchemy `create_engine <https://docs.sqlalchemy.org/en/latest/core/engines.html>`_ for a full list.
+        The only additional  argument is a stored connection string, if any. The function 
+        will first check for a stored connection of given name and only if none is found, pass 
+        *args down to `create_engine`. If `len(args)==0`, a stored connection of name 
+        `'default'` will be loaded.
+    **kwargs
+        Only used if no stored connection is loaded. 
+    
+    See Also
+    --------
+    `save_connection <metacatalog.db.save_connection>`
+    
+    """
+    # get session
+    session = get_session(*args, **kwargs)
+
+    return session
+
+
+def _set_migration_head(session):
+    """
+    Set the migration log to the current release.
+    This has to be set on new database instances to make the logs 
+    point to the correct migration version. Otherwise 
+    the migration would run conflicting code. 
+
+    """
+    local_head = migration.get_local_head_id()
+    try:
+        remote_head = migration.get_remote_head_id(session)
+    except:
+        remote_head = 0
+    if local_head > remote_head:
+        log = models.Log(
+            code=models.LogCodes.migration, 
+            description='Bump HEAD after clean install using metacatalog==%s' %  __version__, 
+            migration_head=local_head)
+        session.add(log)
+        session.commit()
+
+# TODO turn this into an actual logging module
+def _log(session, message, code=models.LogCodes.info):
+    try:
+        log = models.Log(code=code, description=message, migration_head=migration.get_remote_head_id(session))
+        session.add(log)
+        session.commit()
+    except:
+        session.rollback()
+
+
+
+def create_tables(session):
+    """Create tables
+
+    Create all tables in the database using the given 
+    `Session <sqlalchemy.Session>` instance.
+
+    Parameters
+    ----------
+    session : sqlalchemy.Session
+        Session instance connected to the database.
+    
+    """
+    Base.metadata.create_all(session.bind)
+    _log(session, 'Creating tables')
+
+    # set the latest version
+    _set_migration_head(session)
+
+
+def _remove_nan_from_dict(d):
+    out_d = dict()
+    for k,v in d.items():
+        if pd.isnull(v):
+            continue
+        elif isinstance(v, dict):
+            out_d[k] = _remove_nan_from_dict(v)
+        else:
+            out_d[k] = v
+    return out_d
+
+
+def import_table_data(fname, InstanceClass, array_col_name=None):
+    try:
+        df = pd.read_csv(os.path.join(DATAPATH, fname))
+    except ParserError as e:
+        print('[ERROR] default table data file corrupted.\nFile: %s\nOriginal Exception: %s' % (fname, str(e)))
+        return []
+
+    # replace nan with None
+    df = df.replace({np.nan: None})
+
+    # handle arrays
+    if array_col_name is not None:
+        df[array_col_name] = [[cell] for cell in df[array_col_name].values]
+
+    # build an instance for each line and return
+    return [InstanceClass(**_remove_nan_from_dict(d)) for d in df.to_dict('records')]
+
+
+def import_direct(session, table_name, file_name):
+    # load the data
+    df = pd.read_csv(file_name)
+
+    # replace nan with None
+    df = df.where(df.notnull(), None)
+
+    # directly inject into db
+    df.to_sql(table_name, session.bind, index=False, if_exists='append')
+
+
+def update_sequence(session, table_name, sequence_name=None, to_value=None):
+    """
+    On insert with given id, PostgreSQL does not update the sequence 
+    for autoincrement. Thus tables with defaults cannot use autoincremented
+    PK anymore. Thus, the sequence is set to the current value
+    """
+    if sequence_name is None:
+        sequence_name = '%s_id_seq' % table_name
+    if to_value is None:
+        val = '(SELECT MAX(id) from %s)' % table_name
+    else:
+        val = '%d' % to_value
+    sql = "SELECT setval('{seq}', {val}, true);".format(seq=sequence_name, val=val)
+
+    res = session.execute(sql)
+    return res.scalar()
+    
+
+
+def populate_defaults(session, ignore_tables=[], bump_sequences=10000):
+    """Import default data
+
+    Populates many lookup and auxiliary tables with useful default 
+    information. The actual data is read from a data subdirectory 
+    inside this module and can therefore easily be adapted. 
+    Any table name supplied in ignore_tables will be omitted.
+
+    .. warning::
+        Do only ignore tables if you know what you are doing.
+        There are dependencies (like variables, units and keywords) and 
+        some of the API is depending on some defaults (like datatypes).
+
+    As of now, the following tables can be pre-polulated:
+
+    * datasource_types
+    * datatypes
+    * entrygroup_types
+    * keywords
+    * licenses
+    * person_roles
+    * thesaurus
+    * units
+    * variables
+
+    Parameters
+    ----------
+
+    session : sqlalchemy.Session
+        Session instance connected to the database.
+    ignore_tables : list
+        List of tables to be omitted. Be aware that the actual 
+        table name in the database has to be supplied, not the 
+        name of the model in Python.
+    bump_sequences : int, None
+        If integer (default), the primary key sequences will be 
+        set to this value. It is recommended to use a high value like 
+        the default 10,000 to allow for future including of new 
+        pre-populated values. Otherwise, these might have integrity 
+        conflicts with your database objects.
+
+    """
+    # make sure that thesaurus is not ignored, when keywords are imported
+    if 'thesaurus' in ignore_tables and 'keywords' not in ignore_tables:
+        raise AttributeError('You must not ignore thesaurus if keywords is not ignored')
+    
+    # same applies to variables and units
+    if 'units' in ignore_tables and 'variables' not in ignore_tables:
+        raise AttributeError('You must not ignore units if variables not ignored')
+
+    for table, InstanceClass in IMPORTABLE_TABLES.items():
+        if table in ignore_tables:
+            continue
+
+        # keywords and datatypes have to be handled extra as there is a self-reference
+        if table in ['keywords', 'datatypes']:
+            print('Populating %s' % table)
+            import_direct(session, table, os.path.join(DATAPATH, '%s.csv' % table))
+            print('Finished %s' % table)
+            continue
+        
+        elif table == 'variables':
+            instances = import_table_data('variables.csv', InstanceClass, array_col_name='column_names')
+        else:
+            # get the classes
+            instances = import_table_data('%s.csv' % table, InstanceClass)
+
+        # add
+        try:
+            if len(instances) > 0:
+                print('Populating %s' % table)
+                session.add_all(instances)
+                session.commit()
+            else:
+                print('Can\'t populate %s.' % table)
+        except Exception as e:
+            print('Failed.\n%s' % str(e))
+            session.rollback()
+        print('Finished %s' % table)
+    
+    # log
+    _log(session, "Populated default values. Ignored: ['%s]" % ','.join(ignore_tables))
+
+    for table in IMPORTABLE_TABLES.keys():
+        if table in ignore_tables:
+            continue
+        if isinstance(bump_sequences, int) and bump_sequences > 0:
+            last_id = update_sequence(session, table, to_value=bump_sequences)
+        else: 
+            last_id = update_sequence(session, table)
+        if last_id is not None:
+            print('Set %s_id_seq to %d' % (table, last_id))
+        else:
+            print('Setting %s_id_seq failed as it seems to have no entries.' % table)
+    print('Done.')
  