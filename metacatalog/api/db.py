import os

import pandas as pd
<<<<<<< HEAD
=======
from pandas.errors import ParserError
>>>>>>> 4d227b8c

#from metacatalog import Base
from metacatalog.db.base import Base
from metacatalog.db.session import get_session
from metacatalog import DATAPATH
from metacatalog.models import DataSourceType, Unit, Variable, License, Keyword, PersonRole, EntryGroupType

IMPORTABLE_TABLES = dict(
    keywords=Keyword,
    datasource_types=DataSourceType,
    units=Unit,
    variables=Variable,
    licenses=License,
    person_roles=PersonRole,
    entrygroup_types=EntryGroupType
)

def connect_database(*args, **kwargs):
    """Connect to database

    Returns a `Session <sqlalchemy.Session>` to the database.
    Either pass args and kwargs as accepted by sqlachemy's 
    `create_engine <sqlalchemy.create_engine>` method or pass 
    a name of a stored connection string.
    Connection strings can be stored using 
    `save_connection <metacatalog.db.save_connection>` method.
    Empty arguments will load the default connection string, if 
    there is any.
    """
    # get session
    session = get_session(*args, **kwargs)

    return session


def create_tables(session):
    """Create tables

    Create all tables in the database using the given 
    `Session <sqlalchemy.Session>` instance.

<<<<<<< HEAD
    Parameters
    ----------
=======
    Params
    ------
>>>>>>> 4d227b8c
    session : sqlalchemy.Session
        Session instance connected to the database.
    
    """
    Base.metadata.create_all(session.bind)


def _remove_nan_from_dict(d):
    out_d = dict()
    for k,v in d.items():
        if v is None:
            continue
        elif isinstance(v, dict):
            out_d[k] = _remove_nan_from_dict(v)
        else:
            out_d[k] = v
    return out_d


def import_table_data(fname, InstanceClass):
<<<<<<< HEAD
    df = pd.read_csv(os.path.join(DATAPATH, fname))
=======
    try:
        df = pd.read_csv(os.path.join(DATAPATH, fname))
    except ParserError as e:
        print('[ERROR] default table data file corrupted.\nFile: %s\nOriginal Exception: %s' % (fname, str(e)))
        return []
>>>>>>> 4d227b8c

    # replace nan with None
    df = df.where(df.notnull(), None)

    # build an instance for each line and return
    return [InstanceClass(**_remove_nan_from_dict(d)) for d in df.to_dict(orient='record')]


def import_direct(session, table_name, file_name):
    # load the data
    df = pd.read_csv(file_name)

    # replace nan with None
    df = df.where(df.notnull(), None)

    # directly inject into db
    df.to_sql(table_name, session.bind, index=False, if_exists='append')


def update_sequence(session, table_name, sequence_name=None):
    """
    On insert with given id, PostgreSQL does not update the sequence 
    for autoincrement. Thus tables with defaults cannot use autoincremented
    PK anymore. Thus, the sequence is set to the current value
    """
    if sequence_name is None:
        sequence_name = '%s_id_seq' % table_name
    sql = "SELECT setval('%s', (SELECT MAX(id) from %s), true);" % (sequence_name, table_name)

    res = session.execute(sql)
    return res.scalar()
    


def populate_defaults(session, ignore_tables=[]):
    """Import default data

    Populates many lookup and auxiliary tables with useful default 
    information. The actual data is read from a data subdirectory 
    inside this module and can therefore easily be adapted. 
    Any table name supplied in ignore_tables will be omitted.

    As of now, the following tables can be pre-polulated:

    * datasource_types
    * units
    * variables

<<<<<<< HEAD
    Parameters
    ----------
=======
    Params
    ------
>>>>>>> 4d227b8c
    session : sqlalchemy.Session
        Session instance connected to the database.
    ignore_tables : list
        List of tables to be omitted. Be aware that the actual 
        table name in the database has to be supplied, not the 
        name of the model in Python.

    """
    for table, InstanceClass in IMPORTABLE_TABLES.items():
        if table in ignore_tables:
            continue

        # keywords has to be handled extra as there is a self-reference
        if table == 'keywords':
            print('Populating %s' % table)
            import_direct(session, table, os.path.join(DATAPATH, '%s.csv' % table))
            print('Finished %s' % table)
            continue
        
        # get the classes
        instances = import_table_data('%s.csv' % table, InstanceClass)

        # add
        try:
<<<<<<< HEAD
            print('Populating %s' % table)
            session.add_all(instances)
            session.commit()
=======
            if len(instances) > 0:
                print('Populating %s' % table)
                session.add_all(instances)
                session.commit()
            else:
                print('Can\'t populate %s.' % table)
>>>>>>> 4d227b8c
        except Exception as e:
            print('Failed.\n%s' % str(e))
            session.rollback()
        print('Finished %s' % table)
    
    for table in IMPORTABLE_TABLES.keys():
        if table in ignore_tables:
            continue
        last_id = update_sequence(session, table)
<<<<<<< HEAD
        print('Set %s_id_seq to %d' % (table, last_id))
=======
        if last_id is not None:
            print('Set %s_id_seq to %d' % (table, last_id))
        else:
            print('Setting %s_id_seq failed as it seems to have no entries.' % table)
>>>>>>> 4d227b8c
    print('Done.')
 <|MERGE_RESOLUTION|>--- conflicted
+++ resolved
@@ -1,10 +1,7 @@
 import os
 
 import pandas as pd
-<<<<<<< HEAD
-=======
 from pandas.errors import ParserError
->>>>>>> 4d227b8c
 
 #from metacatalog import Base
 from metacatalog.db.base import Base
@@ -46,13 +43,8 @@
     Create all tables in the database using the given 
     `Session <sqlalchemy.Session>` instance.
 
-<<<<<<< HEAD
     Parameters
     ----------
-=======
-    Params
-    ------
->>>>>>> 4d227b8c
     session : sqlalchemy.Session
         Session instance connected to the database.
     
@@ -73,15 +65,11 @@
 
 
 def import_table_data(fname, InstanceClass):
-<<<<<<< HEAD
-    df = pd.read_csv(os.path.join(DATAPATH, fname))
-=======
     try:
         df = pd.read_csv(os.path.join(DATAPATH, fname))
     except ParserError as e:
         print('[ERROR] default table data file corrupted.\nFile: %s\nOriginal Exception: %s' % (fname, str(e)))
         return []
->>>>>>> 4d227b8c
 
     # replace nan with None
     df = df.where(df.notnull(), None)
@@ -130,13 +118,9 @@
     * units
     * variables
 
-<<<<<<< HEAD
     Parameters
     ----------
-=======
-    Params
-    ------
->>>>>>> 4d227b8c
+
     session : sqlalchemy.Session
         Session instance connected to the database.
     ignore_tables : list
@@ -161,18 +145,12 @@
 
         # add
         try:
-<<<<<<< HEAD
-            print('Populating %s' % table)
-            session.add_all(instances)
-            session.commit()
-=======
             if len(instances) > 0:
                 print('Populating %s' % table)
                 session.add_all(instances)
                 session.commit()
             else:
                 print('Can\'t populate %s.' % table)
->>>>>>> 4d227b8c
         except Exception as e:
             print('Failed.\n%s' % str(e))
             session.rollback()
@@ -182,13 +160,9 @@
         if table in ignore_tables:
             continue
         last_id = update_sequence(session, table)
-<<<<<<< HEAD
-        print('Set %s_id_seq to %d' % (table, last_id))
-=======
         if last_id is not None:
             print('Set %s_id_seq to %d' % (table, last_id))
         else:
             print('Setting %s_id_seq failed as it seems to have no entries.' % table)
->>>>>>> 4d227b8c
     print('Done.')
  