--- conflicted
+++ resolved
@@ -1,29 +1,3 @@
-<<<<<<< HEAD
-"""
-The metacatalog meta data model is split up into different 
-entities, each representend by a Python class. 
-Metacatalog uses sqlalchemy to model relationships between the 
-classes and create and populate an appropriate database instance
-to store Records of these entities.
-
-Note
-----
-Due to usage of the geoalchemy2 extension, which can currently only 
-be stored in a PostGIS enabled PostgreSQL database, only PostgreSQL
-is supported. This may change in a future version.
-
-"""
-from .entry import Entry
-from .entrygroup import EntryGroup, EntryGroupType
-from .keyword import Keyword, KeywordAssociation
-from .person import Person, PersonRole, PersonAssociation
-from .license import License
-from .variable import Variable, Unit
-from .datasource import DataSource, DataSourceType
-from .timeseries import TimeseriesPoint, TimeseriesPoint2D
-from .generic_data import DataPoint, DataPoint2D
-from .geometry_data import GeometryTimeseries, GenericGeometryData
-=======
 """
 The metacatalog meta data model is split up into different 
 entities, each representend by a Python class. 
@@ -48,5 +22,4 @@
 from .datasource import DataSource, DataSourceType
 from .timeseries import TimeseriesPoint, TimeseriesPoint2D
 from .generic_data import DataPoint, DataPoint2D
-from .geometry_data import GeometryTimeseries, GenericGeometryData
->>>>>>> 4d227b8c
+from .geometry_data import GeometryTimeseries, GenericGeometryData