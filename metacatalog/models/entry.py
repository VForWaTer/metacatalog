--- conflicted
+++ resolved
@@ -240,12 +240,9 @@
         if self.details is not None:
             d['details'] = self.details_dict(full=True)
 
-<<<<<<< HEAD
-=======
         if self.datasource is not None:
             d['datasource'] = self.datasource.to_dict(deep=False)
-        
->>>>>>> 31334511
+
         # set optional attributes
         for attr in ('abstract', 'external_id','comment', 'citation'):
             if hasattr(self, attr) and getattr(self, attr) is not None:
@@ -465,17 +462,10 @@
         # parse kwargs
         for k, v in kwargs.items():
             detail_list.append({
-<<<<<<< HEAD
-                'entry_id': self.id,
-                'key': str(k),
-                'stem': ps.stem(k),
-                'value': str(v)
-=======
                 'entry_id': self.id, 
                 'key': str(k), 
                 'stem': ps.stem(k), 
                 'value': v
->>>>>>> 31334511
             })
 
         # parse details
