"""
The Entry is the core class of metacatalog. It represents the core logical unit of the meta data model.
In principle, an Entry needs a first Author, a title, position and a license to describe 
one type of environmental variable. It can hold a reference and interface to the actual data.
If a supported data format is used, Entry can load the data.

"""
from datetime import datetime as dt
from dateutil.relativedelta import relativedelta as rd
from uuid import uuid4

from sqlalchemy import Column, ForeignKey, event
from sqlalchemy import Integer, String, Boolean, DateTime
from geoalchemy2 import Geometry
from geoalchemy2.shape import to_shape, from_shape
from sqlalchemy.orm import relationship, backref, object_session

import nltk
import pandas as pd
import numpy as np

from metacatalog.db.base import Base
from metacatalog import models
from metacatalog import api
from metacatalog.util.exceptions import MetadataMissingError, IOOperationNotFoundError
<<<<<<< HEAD
from metacatalog.util.location import around
=======
from metacatalog.util.dict_functions import serialize

>>>>>>> 50dedf33


def get_embargo_end(datetime=None):
    if datetime is None:
        datetime = dt.utcnow()
    return datetime + rd(years=2)


class Entry(Base):
    r"""Entry

    The Entry is the main entity in metacatalog. An object instance models a 
    set of metadata needed to store and manage a datasource. The Entry is not 
    the actual data. 
    The Entry is designed to store all necessary information to be exportable 
    in ISO19115 in the scope of metacatalog. That means, Properties which are 
    always the same across metacatalog, or can be derived from the actual 
    implementation, are not part of an Entry.

    Attributes
    ----------
    id : int
        Unique id of the record. If not specified, the database will assign it.
    uuid : str
        .. versionadded:: 0.1.9

        Version 4 UUID string to identify the Entry across installations. 
        This field is read-only and will be assigned on creation. It is primarily 
        used to export Entry into ISO19115 metadata.
    title : str
        A full title (512) to describe the datasource as well as possible.
        The truncated title (first 25 signs) is usually used to print an 
        Entry object to the console.
    abstract : str
        Full abstract of the datasource. The abstract should include all 
        necessary information that is needed to fully understand the data. 
    external_id : str
        Any kind of OID that was used to identify the data in the first place. 
        Usually an unque ID field of other data-storage solutions. The 
        exernal_id is only stored for reference reasons.       
    location : str, tuple
        The location as a POINT Geometry in unprojected WGS84 (EPSG: 4326).
        The location is primarily used to show all Entry objects on a map, or 
        perform geo-searches. If the data-source needs to store more complex 
        Geometries, you can use the ``geom`` argument.
        The location can be passed as WKT or a tuple of (x, y) coordinates.
        Note that it will be returned and stored as WKB. The output value will 
        be reworked in a future release
    geom : str
        .. deprecated:: 0.1.11
            The geom attribute will be reomved with version 0.2
        .. warning::
            The geom attribute is completely untested so far and might be 
            reworked or removed in a future release
            It takes a WKT of any kind of OGC-conform Geometry. The return value 
            will be the same Geometry as WKB.
    creation : datetime.datetime
        Following the ISO19115 the *creation* date is referring to the creation 
        date of the **data resource** described by the Entry, not the Entry 
        itself. If creation date is not set, it is assumed, that yet no data 
        resource is connected to the Entry.
    end : datetime.datimetime
        The last date the data source described by this Entry has data for. 
        The end date is **not** ISO19115-compliant and will be reworked.
    version : int
        The version of this Entry. Usually metacatalog will handle the version 
        itself and there is not need to set the version manually.
    latest_version_id : int
        Foreign key to `Entry.id`. This key is self-referencing the another 
        Entry. This has to be set if the current Entry is not the latest one. 
        If latest_version_id is None, the Entry is the most recent one and 
        database operations that find multiple entries will in a future release 
        filter to 'version duplicates'.
    is_partial : bool
        .. versionadded:: 0.1.10
        If an Entry is partial, it is not self-contained and **has** to be part 
        of a :class:`EntryGroup <metacatalog.models.EntryGroup>` of type 
        composite. 
        .. note::
            To make it possbile to add partial Entrys via the models submodule, 
            The Entry class itself will  **not** check integrity. This has to 
            be done on adding partial Entry records, or by checking the database
    comment : str
        Arbitrary free-text comment to the Entry
    citation : str
        .. versionadded:: 0.1.13
        Citation informatio for this Entry. Note, that metacatalog does not 
        assign DOIs and thus a citation is only useful if the associated 
        data has a DOI and the bibliographic information applies to the Entry 
        as well. 
        .. note::
            Metacatalog does not manage bibliography. Thus it is highly 
            recommended to use thrid party software for management and only 
            export the reference to the resource in a common citation style.
    license : metacatalog.models.License
        Data License associated to the data and the metadata. You can pass 
        the `License <metacatalog.models.License>`_ itself, or use the 
        license_id attribute.
    license_id : int
        Foreign key to the data license. 
    author : metacatalog.models.Person
        :class:`Person <metacatalog.models.Person>` that acts as first author 
        for the given entry. Only one first author is possible, co-authors can 
        be requested from either the contributors list or the 
        :py:attr:`authors` property. `author` is a property and setting a 
        new author using this property is not supported.
    authors : list
        List of :class:`Person <metacatalog.models.Person>`. The first element 
        is the first author, see :py:attr:`~author`. The others are 
        :class:`Person <metacatalog.models.Person>`s associated with the 
        :class:`Role <metacatalog.models.PersonRole>` of ``'coAuthor' ``. 
        The list of authors is sorted by the `order` attribute.
        `authors` is a property and setting a new list of authors using this 
        property is not supported.

    Note
    ----
    One Entry object instance is always described by exactly one variable. 
    If a datasource is a composite of many datasources, there are two 
    strategies. Either a new table can be implemented and an abstract 
    :class:`Variable <metacatalog.models.Variable>` be added. This is done with 
    Eddy-Covariance data. Secondly, Each variable of the datasource can be 
    represented by its own Entry, which get then grouped by an 
    :class:`EntryGroup` of :class:`EntryGroupType` ``'composite'``.

    See Also
    --------
    `EntryGroup`
    `EntryGroupType
    """
    __tablename__ = 'entries'

    # columns
    id = Column(Integer, primary_key=True, autoincrement=True)
    uuid = Column(String(36), nullable=False, default=lambda: str(uuid4()))
    title = Column(String(512), nullable=False)
    abstract = Column(String)
    external_id = Column(String)
    location = Column(Geometry(geometry_type='POINT', srid=4326), nullable=False)
    geom = Column(Geometry)
    version = Column(Integer, default=1, nullable=False)
    latest_version_id = Column(Integer, ForeignKey('entries.id'), nullable=True)
    is_partial = Column(Boolean, default=False, nullable=False)
    comment = Column(String, nullable=True)
    citation = Column(String(2048), nullable=True)
    
    license_id = Column(Integer, ForeignKey('licenses.id'))
    variable_id = Column(Integer, ForeignKey('variables.id'), nullable=False)
    datasource_id = Column(Integer, ForeignKey('datasources.id'))

    embargo = Column(Boolean, default=False, nullable=False)
    embargo_end = Column(DateTime, default=get_embargo_end)

    publication = Column(DateTime, default=dt.utcnow)
    lastUpdate = Column(DateTime, default=dt.utcnow, onupdate=dt.utcnow)

    # relationships
    contributors = relationship("PersonAssociation", back_populates='entry', cascade='all, delete, delete-orphan')
    keywords = relationship("KeywordAssociation", back_populates='entry', cascade='all, delete, delete-orphan')
    license = relationship("License", back_populates='entries')
    variable = relationship("Variable", back_populates='entries')
    datasource = relationship("DataSource", back_populates='entries', cascade='all, delete, delete-orphan', single_parent=True)
    other_versions = relationship("Entry", backref=backref('latest_version', remote_side=[id]))
    associated_groups = relationship("EntryGroup", secondary="nm_entrygroups", back_populates='entries')
    details = relationship("Detail", back_populates='entry')

    # extensions
    io_extension = None
    io_interface = None

    def to_dict(self, deep=False, stringify=False) -> dict:
        """To dict

        Return the model as a python dictionary.

        Parameters
        ----------
        deep : bool
            If True, all related objects will be included as 
            dictionary. Defaults to False
        stringify : bool
            If True, all values will be turned into a string, 
            to make the object serializable.
        Returns
        -------
        obj : dict
            The Model as dict

        """
        # base dictionary
        d = dict(
            id=self.id,
            uuid=self.uuid,
            title=self.title,
            author=self.author.to_dict(deep=False),
            authors=[a.to_dict(deep=False) for a in self.authors],
            locationShape=self.location_shape.wkt,
            location=self.location_shape.wkt,
            variable=self.variable.to_dict(deep=False),
            embargo=self.embargo,
            embargo_end=self.embargo_end,
            version=self.version,
            isPartial=self.is_partial,
            publication=self.publication,
            lastUpdate=self.lastUpdate,
            keywords=self.plain_keywords_dict()
        )

        # optional relations
        if self.license is not None:
            d['license'] = self.license.to_dict(deep=False)

        if self.details is not None:
            d['details'] = self.details_dict(full=True)
        
        # set optional attributes
        for attr in ('abstract', 'external_id','comment', 'citation'):
            if hasattr(self, attr) and getattr(self, attr) is not None:
                d[attr] = getattr(self, attr)

        # lazy loading
        if deep:
            projects = self.projects
            if len(projects) > 0:
                d['projects'] = [p.to_dict(deep=False) for p in projects]
            comp = self.composite_entries
            if len(comp) > 0:
                d['composite_entries'] = [e.to_dict(deep=False) for e in comp]

        if stringify:
            return serialize(d, stringify=True)
        return d

    @classmethod
    def is_valid(cls, entry):
        return isinstance(entry, Entry) and entry.id is not None

    @property
    def is_latest_version(self):
        self.latest_version_id == self.id or self.latest_version_id is None

    @property
    def latest_version(self):
        versions = [e.version for e in self.other_versions]
        
        # no other versions, then self is the only
        if len(versions):
            return self
        
        # if more versions exist, find the highest number
        latest_index = version.index(max(versions))
        return self.other_versions[latest_index]

    @property
    def author(self):
        return [c.person for c in self.contributors if c.role.name == 'author'][0]
    
    @author.setter
    def author(self, new_author):
        self.set_new_author(new_author)

    def set_new_author(self, new_author, commit=False):
        """
        Set a new first Author for this entry.

        Parameters
        ----------
        new_author : metacatalog.models.Person
            The new first author. As of now the new author has to be passed as a
            model instance. Passing the ID or query parameter is not yet supported.
        commit : boolean
            If True, the whole :class:`Entry <metacatalog.models.Entry>` will commit 
            and persist itself to the database. 
            .. note::
                This will also affect other uncommited edits to the Entry.

        """
        if not isinstance(new_author, models.Person):
            raise AttributeError('The new author has to be of type metatacatalog.models.Person')
        
        # find the association
        assoc_idx = [i for i, c in enumerate(self.contributors) if c.role.name == 'author'][0]
        self.contributors[assoc_idx].person = new_author

        if commit:
            session = object_session(self)
            try:
                session.add(self)
                session.commit()
            except Exception as e:
                session.rollback()
                raise e
        
    
    @property
    def authors(self):
        # get all
        coAuthors = [c for c in self.contributors if c.role.name == 'coAuthor']
        
        # order
        idx = np.argsort([c.order for c in coAuthors])

        # build the author list
        authors = [self.author]
        for i in idx:
            authors.append(coAuthors[i].person)

        return authors

    @property
    def projects(self):
        return [group for group in self.associated_groups if group.type.name.lower() == 'project']

    @property
    def composite_entries(self):
        return [group for group in self.associated_groups if group.type.name.lower() == 'composite']
    
    @property
    def location_shape(self):
        return to_shape(self.location)

    @location_shape.setter
    def location_shape(self, shape):
        self.location = from_shape(shape)
    
    def plain_keywords_list(self):
        """Metadata Keyword list

        Returns list of controlled keywords associated with this 
        instance of meta data. 
        If there are any associated values or alias of the given 
        keywords, use the keywords_dict function

        """
        return [kw.keyword.path() for kw in self.keywords]
    
    def plain_keywords_dict(self):
        return [kw.keyword.as_dict() for kw in self.keywords]
    
    def keywords_dict(self):
        return [
            dict(
                path=kw.keyword.full_path, 
                alias=kw.alias,
                value=kw.associated_value
            ) for kw in self.keywords
        ]

    def details_dict(self, full=True):
        """
        Returns the associated details as dictionary.
        
        Parameters
        ----------
        full : bool
            If True (default) the keywords will contain the 
            full info including key description, ids and 
            stemmed key. If false, it will be truncated to a
            plain key:value dict 

        """
        if full:
            return {d.stem:d.to_dict() for d in self.details}
        else:
            return {d.stem:d.value for d in self.details}
    
    def details_table(self, fmt='html'):
        """
        Return the associated details as table

        Parameters
        ----------
        fmt : string
            Can be one of:
            
            * `html` to return a HTML table
            * `latex` to return LaTeX table
            * `markdown` to return Markdown table

        """
        # get the details
        df = pd.DataFrame(self.details_dict(full=True)).T

        if fmt.lower() == 'html':
            return df.to_html()
        elif fmt.lower() == 'latex':
            return df.to_latex()
        elif fmt.lower() == 'markdown' or fmt.lower() == 'md':
            return df.to_markdown()
        else:
            raise ValueError("fmt has to be in ['html', 'latex', 'markdown']")
    
    def add_details(self, details=None, commit=False, **kwargs):
        """
        Adds arbitrary key-value pairs to this entry.

        Parameters
        ----------
        details : list
            .. versionadded:: 0.1.8
            List of dict of structure:
            .. code-block::
                [{
                    'key': '',
                    'value': '',
                    'description': ''
                }]
            where the ``description`` is optional and can be omitted. 
            If no descriptions are passed at all, you can also use `**kwargs`
            to pass ``key=value`` pairs.
        commit : bool
            If True, the Entry session will be added to the 
            current session and the transaction is commited.
            Can have side-effects. Defaults to False.
        
        """
        ps = nltk.PorterStemmer()
        
        # build entries here
        detail_list = []

        # parse kwargs
        for k, v in kwargs.items():
            detail_list.append({
                'entry_id': self.id, 
                'key': str(k), 
                'stem': ps.stem(k), 
                'value': str(v)
            })
        
        # parse details
        if details is not None:
            for detail in details:
                d = {
                    'entry_id': self.id,
                    'key': detail['key'],
                    'stem': ps.stem(detail['key']),
                    'value': str(detail['value'])
                }
                if 'description' in detail.keys():
                    d['description'] = detail['description']
                detail_list.append(d)
        
        # build the models
        for detail in detail_list:
            self.details.append(models.Detail(**detail))
        
        if commit:
            session = object_session(self)
            try:
                session.add(self)
                session.commit()
            except Exception as e:
                session.rollback()
                raise e

    def make_composite(self, others=[], title=None, description=None, commit=False):
        """
        Create a composite EntryGroup from this Entry. A composite marks 
        stand-alone (:attr:`is_partial` ``= False``) entries as inseparable.
        A composite can also contain a partial Entry 
        (:attr:`is_partial` ``= True``), whichs  data only makes sense in the 
        context of the composite group.

        Parameters
        ----------
        others : list of Entry
            The other :class:`Entries <metacatalog.models.Entry>` that 
            should be part of the composite.
        title : str
            Optional title of the composite, if applicable
        description : str
            Optional description of the composite if applicable
        commit : bool
            If True, the newly created Group will be persisted in the 
            database. Defaults to False.

        Returns
        -------
        composite : metacatalog.models.EntryGroup
            The newly created EntryGroup of EntryGroupType.name == 'Composite'
        
        """
        # check type of others
        if isinstance(others, Entry):
            others = [others]
        if not all([isinstance(e, Entry) for e in others]):
            raise AttributeError("others has to be a list of Entry instances")
        others.append(self)

        # get a session
        session = object_session(self)
        type_ = api.find_group_type(session, name='Composite')[0]
        composite = models.EntryGroup(type=type_, title=title, description=description, entries=others)

        if commit:
            try:
                session.add(composite)
                session.commit()
            except Exception as e:
                session.rollback()
                raise e
        
        # return
        return composite

    def neighbors(self, distance, unit='meter', buffer_epsg=3857, as_sql=False, **kwargs):
        """
        Find neighboring :class:`Entries <metacatalog.models.Entry>` around the 
        location of this instance. You can return the result, or the sqlalchemy 
        Query object, which can be printed as plain SQL.

        Parameters
        ----------
        distance : int, float
            The maximum distance at which another Entry is still considered to be a neighbor.
        unit : str
            Has to be one of ['meter', 'km', 'mile', 'nautic'] to specify the unit
            of the given distance. Note that the distance will always be transformed 
            into meter.
        buffer_epsg : int
            The EPSG identification number of any projected cartesian coordinate 
            reference system that uses meter as unit. This CRS will be used to 
            apply the search distance (in meter).
            .. note:: 
                The default system is the transversal Mercartor projection, which is 
                a global system. Thus, it can always be applied, but may introduce 
                large uncertainties in small areas. Replace this attribute by a
                local CRS wherever possible.
        as_sql : bool
            If False (default) the SQL query for neighbors will be executed and 
            the result is returned. Else, the SQL query itself will be returned.
        kwargs : keyword arguments
            Any passed keyword argument will be passed down to the 
            :func:`api.find_entry <metacatalog.api.find_entry>` function to further 
            filter the results.

        See Also
        --------
        :func:`around <metacatalog.util.location.around>`
        :func:`find_entry <metacatalog.api.find_entry>`

        """
        # open a session
        session = object_session(self)

        # get the base filter query
        kwargs['return_iterator'] = True
        query = api.find_entry(session, **kwargs)
        
        # get the area
        filter_query = around(self, distance=distance, unit=unit, query=query, buffer_use_epsg=buffer_epsg)
        
        if as_sql:
            return filter_query
        else:
            return filter_query.all()

    def create_datasource(self, path: str, type, datatype, commit=False, **args):
        """
        """
        # 
        if self.datasource is not None:
            raise MetadataMissingError('Datasource already exists. You can edit that one.')

        # get a session
        session = object_session(self)

        # load the datasource type
        if isinstance(type, int):
            ds_type = api.find_datasource_type(session=session, id=type, return_iterator=True).one()
        elif isinstance(type, str):
            ds_type = api.find_datasource_type(session=session, name=type, return_iterator=True).first()
        else:
            raise AttributeError('type has to be of type int or str')
        
        # TODO need the API for DataTypes here!!
        dtype = session.query(models.DataType).filter(models.DataType.name==datatype).one()
        
        # build the datasource object
        ds = models.DataSource(type=ds_type, datatype=dtype, path=path)

        # add the args
        ds.save_args_from_dict(args)

        # append to self
        self.datasource = ds

        if commit:
            try:
                session.add(self)
                session.commit()
            except Exception as e:
                session.rollback()
                raise e
        
        # return
        return ds

    def get_data(self, **kwargs):
        """
        .. versionchanged:: 0.1.12
        
        Read the data. This is only possible if a datasource is specified and 
        any kind of IOExtension or IOInterface is activated. By default, 
        the builtin :class:`IOExtension <metacatalog.ext.io.extension.IOExtension>` 
        is activated since version 0.1.12.

        """
        if self.datasource is None:
            raise MetadataMissingError('Entry need datasource information')
        
        try:
            # check if an io_extension is set
            if self.io_extension is not None:
                return self.io_extension.read(**kwargs)    
            
            # if no extension instance, maybe an interface class is set
            elif self.io_interface is not None:
                reader = self.io_interface.get_reader(self.datasource)
                return reader(self, self.datasource, **kwargs)
            else:
                raise IOOperationNotFoundError("No IO interface activated. Run metacatalog.ext.extension('io', InterfaceClass) to register")
        except IOOperationNotFoundError as e:
            print('[ERROR]: Operation not possible.\n%s' % str(e))
            return None

    def import_data(self, data, **kwargs):
        """
        .. versionchanged:: 0.1.12
        
        Import data. This is only possible if a datasource is specified and 
        any kind of IOExtension or IOInterface is activated. By default, 
        the builtin :class:`IOExtension <metacatalog.ext.io.extension.IOExtension>` 
        is activated since version 0.1.12.

        For the default interface, the datasource type and data type determine 
        where the data will be stored and how the data has to look like. 
        You can easily inherit from the 
        :class:`IOExtension <metacatalog.ext.io.extension.IOExtension>` to 
        customize read and write behaviour. If you import i.e. a timeseries to 
        the same database as metacatalog, you will need to prepared data to 
        to only hold an datetime index and the data to be stored.

        """
        if self.datasource is None:
            raise MetadataMissingError('Entry need datasource information')
        
        try:
            # check if an io_extension is set
            if self.io_extension is not None:
                return self.io_extension.import_(data, **kwargs)    
        
            # if no extension instance, maybe an interface class is set
            elif self.io_interface is not None:
                importer = self.io_interface.get_importer(self.datasource)
                return importer(self, self.datasource, data, **kwargs)
            else:
                raise IOOperationNotFoundError("No IO interface activated. Run metacatalog.ext.extension('io', InterfaceClass) to register")
        except IOOperationNotFoundError as e:
            print('[ERROR]: Operation not possible.\n%s' % str(e))
            return None
    
    def append_data(self, data, **kwargs):
        """
        .. versionadded:: 0.1.12

        Append data. This is only possible if a datasource is specified and 
        any kind of IOExtension or IOInterface is activated. By default, 
        the builtin :class:`IOExtension <metacatalog.ext.io.extension.IOExtension>` 
        is activated since version 0.1.12.

        For the default interface, the datasource type and data type determine 
        where the data will be stored and how the data has to look like. 
        You can easily inherit from the 
        :class:`IOExtension <metacatalog.ext.io.extension.IOExtension>` to 
        customize read and write behaviour. If you import i.e. a timeseries to 
        the same database as metacatalog, you will need to prepared data to 
        to only hold an datetime index and the data to be stored.

        """
        if self.datasource is None:
            raise MetadataMissingError('Entry need datasource information')
        
        try:
            # check if an io_extension is set
            if self.io_extension is not None:
                return self.io_extension.append(data, **kwargs)    
            
            # if no extension instance, maybe an interface class is set
            elif self.io_interface is not None:
                appender = self.io_interface.get_appender(self.datasource)
                return appender(self, self.datasource, data, **kwargs)
            else:
                raise IOOperationNotFoundError("No IO interface activated. Run metacatalog.ext.extension('io', InterfaceClass) to register")
        except IOOperationNotFoundError as e:
            print('[ERROR]: Operation not possible.\n%s' % str(e))
            return None
    
    def delete_data(self, delete_source=False, **kwargs):
        """
        .. versionadded:: 0.1.12

        Delete data. This is only possible if a datasource is specified and 
        any kind of IOExtension or IOInterface is activated. By default, 
        the builtin :class:`IOExtension <metacatalog.ext.io.extension.IOExtension>` 
        is activated since version 0.1.12.

        For the default interface, the datasource type and data type determine 
        where the data is stored and how the data will be delted. 
        You can easily inherit from the 
        :class:`IOExtension <metacatalog.ext.io.extension.IOExtension>` to 
        customize read and write behaviour. 

        Parameters
        ----------
        delete_source : bool
            If True, the DataSource will be deleted as well after the data 
            has been deleted.

        """
        if self.datasource is None:
            raise MetadataMissingError('Entry need datasource information')
        
        kwargs['delete_source'] = delete_source
        try:
            # check if an io_extension is set
            if self.io_extension is not None:
                return self.io_extension.delete(**kwargs)    
            
            # if no extension instance, maybe an interface class is set
            elif self.io_interface is not None:
                deleter = self.io_interface.get_deleter(self.datasource)
                return deleter(self, self.datasource, **kwargs)
            else:
                raise IOOperationNotFoundError("No IO interface activated. Run metacatalog.ext.extension('io', InterfaceClass) to register")
        except IOOperationNotFoundError as e:
            print('[ERROR]: Operation not possible.\n%s' % str(e))
            return None

    def add_data(self):
        """
        .. deprecated:: 0.1.12
            Will be removed with version 0.2
        """
        raise NotImplementedError

    def __str__(self):
        return "<ID=%d %s [%s] >" % (
            self.id, 
            self.title[:20], 
            self.variable.name
            )
<|MERGE_RESOLUTION|>--- conflicted
+++ resolved
@@ -23,12 +23,8 @@
 from metacatalog import models
 from metacatalog import api
 from metacatalog.util.exceptions import MetadataMissingError, IOOperationNotFoundError
-<<<<<<< HEAD
 from metacatalog.util.location import around
-=======
 from metacatalog.util.dict_functions import serialize
-
->>>>>>> 50dedf33
 
 
 def get_embargo_end(datetime=None):
@@ -781,4 +777,4 @@
             self.id, 
             self.title[:20], 
             self.variable.name
-            )
+            )