--- conflicted
+++ resolved
@@ -1,64 +1,3 @@
-<<<<<<< HEAD
-from ._util import connect
-from metacatalog import api
-
-ADD_MAPPING = dict(
-    license=api.add_license,
-    licenses=api.add_license,
-    keyword=api.add_keyword,
-    keywords=api.add_keyword,
-    unit=api.add_unit,
-    units=api.add_unit,
-    variable=api.add_variable,
-    variables=api.add_variable,
-    person=api.add_person,
-    persons=api.add_person,
-    author=api.add_person,
-    contributors=api.add_person,
-    entry=api.add_entry,
-    entries=api.add_entry,
-)
-
-
-def add(args):
-    # get the session
-    session = connect(args)
-
-    # get the parameters
-    entity = args.entity.lower()
-
-    if args.csv is not None:
-        records = api.from_csv(args.csv)
-    elif args.txt is not None:
-        records = api.from_text(args.txt)
-    elif args.json is not None:
-        records = api.from_json(args.json)
-    else:
-        print("You need to set the data origin flag. One of ['--csv', '--txt', '--json']")
-        exit(1)
-    
-    # is entity supported?
-    if entity.lower() not in ADD_MAPPING.keys():
-        print('Only adding [%s] by API is supported as of now' % (','.join(ADD_MAPPING.keys())))
-        exit(1)
-
-    # add
-    add_func = ADD_MAPPING.get(entity.lower())
-
-    # check if only one entity was added
-    if not isinstance(records, (list, tuple)):
-        records = [records]
-
-    try:
-        for record in records:
-            add_func(session, **record)
-    except Exception as e:
-        print('Something went wrong.\n\nError message:\n%s\n' % str(e))
-        print('API help says:\n%s' % add_func.__doc__)
-        exit(1)
-
-    print('Added %d %s records.\nDone.' % (len(records), entity))
-=======
 from ._util import connect, cprint
 from metacatalog import api
 
@@ -126,5 +65,4 @@
         cprint(args, 'API help says:\n%s' % add_func.__doc__)
         exit(1)
 
-    cprint(args, 'Added %d %s records.\nDone.' % (len(records), entity))
->>>>>>> 50dedf33
+    cprint(args, 'Added %d %s records.\nDone.' % (len(records), entity))