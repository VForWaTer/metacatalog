<<<<<<< HEAD
from metacatalog.db.session import (
    get_connection_names,
    save_connection,
    load_connection
)

def connection(args):
    # check if the save flag is given
    if args.save is not None:
        conn = args.save
        name = args.name if args.name is not None else 'default'
        save_connection(conn, name=name)

        print('Saved connection information as %s' % name)
    else:
        # otherwise the saved connections should be shown
        if args.name is not None:
            print(load_connection(args.name))
        else:
            connections = get_connection_names()
            print('Found %d connections:' % (len(connections)))
            print('\n'.join(connections))
=======
from metacatalog.db.session import (
    get_connection_names,
    save_connection,
    load_connection
)

from ._util import cprint

def connection(args):
    # check if the save flag is given
    if args.save is not None:
        conn = args.save
        name = args.name if args.name is not None else 'default'
        save_connection(conn, name=name)

        cprint(args, 'Saved connection information as %s' % name)
    else:
        # otherwise the saved connections should be shown
        if args.name is not None:
            cprint(args, load_connection(args.name))
        else:
            connections = get_connection_names()
            cprint(args, 'Found %d connections:' % (len(connections)))
            cprint(args, '\n'.join(connections))
>>>>>>> 50dedf33
<|MERGE_RESOLUTION|>--- conflicted
+++ resolved
@@ -1,27 +1,3 @@
-<<<<<<< HEAD
-from metacatalog.db.session import (
-    get_connection_names,
-    save_connection,
-    load_connection
-)
-
-def connection(args):
-    # check if the save flag is given
-    if args.save is not None:
-        conn = args.save
-        name = args.name if args.name is not None else 'default'
-        save_connection(conn, name=name)
-
-        print('Saved connection information as %s' % name)
-    else:
-        # otherwise the saved connections should be shown
-        if args.name is not None:
-            print(load_connection(args.name))
-        else:
-            connections = get_connection_names()
-            print('Found %d connections:' % (len(connections)))
-            print('\n'.join(connections))
-=======
 from metacatalog.db.session import (
     get_connection_names,
     save_connection,
@@ -45,5 +21,4 @@
         else:
             connections = get_connection_names()
             cprint(args, 'Found %d connections:' % (len(connections)))
-            cprint(args, '\n'.join(connections))
->>>>>>> 50dedf33
+            cprint(args, '\n'.join(connections))