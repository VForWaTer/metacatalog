--- conflicted
+++ resolved
@@ -1,61 +1,3 @@
-<<<<<<< HEAD
-from tabulate import tabulate
-
-from metacatalog.api import show_attributes, show_records
-from ._util import connect
-
-
-def show(args):
-    if args.action == 'attributes':
-        show_attr(args)
-    if args.action == 'records':
-        show_recs(args)
-    else:
-        print("'%s' is not supported." % args.action)
-
-def show_attr(args):
-    # the attributes command does not need a session
-    # as the attributes are infered from the ORM Model
-    table_name = args.table
-    name_only = args.name_only if args.name_only is not None else False
-
-    # get the list
-    attribute_list = show_attributes(table_name, add_type=not name_only)
-
-    # create output
-    message = "Attributes of %s" % table_name
-    print(message)
-    print('-' * len(message))
-    if name_only:
-        print('\n'.join(attribute_list))
-    else:
-        for attr in attribute_list:
-            print('%s  |  %s' % (attr[0], attr[1]))
-
-
-def show_recs(args):
-    # get a session to the database
-    session = connect(args)
-
-    # get the table name
-    table_name = args.table
-
-    # get the optional arguments
-    limit = args.limit
-    where = args.where
-    trunc = args.truncate
-
-    # get the attribute list
-    attribute_list = show_attributes(table_name, add_type=False)
-
-    # get the records
-    records = show_records(session, table_name=table_name, limit=limit, where=where, as_dict=False)
-
-    if trunc:
-        records = [[r[:12] + '...' if isinstance(r, str) else r for r in rec] for rec in records]
-
-    print(tabulate(records, headers=attribute_list))
-=======
 from tabulate import tabulate
 
 from metacatalog.api import show_attributes, show_records
@@ -111,5 +53,4 @@
     if trunc:
         records = [[r[:12] + '...' if isinstance(r, str) else r for r in rec] for rec in records]
 
-    cprint(args, tabulate(records, headers=attribute_list))
->>>>>>> 50dedf33
+    cprint(args, tabulate(records, headers=attribute_list))