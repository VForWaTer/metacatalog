--- conflicted
+++ resolved
@@ -1,27 +1,3 @@
-<<<<<<< HEAD
-from metacatalog import __version__ as VERSION
-from metacatalog.api import connect_database
-
-def welcome():
-    print("MetaCatalog management CLI (v%s)" % VERSION)
-
-
-def empty():
-    welcome()
-    print("Nothing to do.\nRun with -h flag to get options.")
-
-
-def connect(args):
-    # check if a connection string was set
-    conn = args.connection if args.connection is not None else 'default'
-    echo = args.verbose if args.verbose is not None else False
-    
-    session = connect_database(conn, echo=echo)
-
-#    print('Using session: %s' % str(session.bind))
-
-    return session
-=======
 import sys
 from datetime import datetime
 
@@ -78,5 +54,4 @@
         cmds = [*print_args]
 
     # print 
-    print(*cmds, file=lf, **kwargs)
->>>>>>> 50dedf33
+    print(*cmds, file=lf, **kwargs)